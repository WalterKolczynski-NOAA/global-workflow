--- conflicted
+++ resolved
@@ -13,10 +13,6 @@
 
 step=$1
 
-<<<<<<< HEAD
-export npe_node_max=$( lscpu --parse=CORE|grep -E '^[0-9]' | sort -u  | wc -l )
-export launcher="srun --export=ALL"
-=======
 # Jet information
 export launcher="srun --export=ALL"
 
@@ -27,7 +23,6 @@
 total_nodes=$( cat "$PBS_NODEFILE" | sort -u|wc -l )
 # Theia information
 export npe_node_max=24
->>>>>>> fbfafeba
 
 # Jet information
 export I_MPI_ADJUST_ALLREDUCE=5
