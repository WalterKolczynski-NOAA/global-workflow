--- conflicted
+++ resolved
@@ -145,14 +145,10 @@
 #-------------------------------------------------
 
 if [ $machine = "WCOSS_C" ] ; then
-<<<<<<< HEAD
-    export ens_tracker_ver=v1.1.13
-=======
     export ens_tracker_ver=v1.1.13.1
->>>>>>> a400d71b
     export HOMEens_tracker=/gpfs/hps3/emc/global/noscrub/emc.glopara/git/ens_tracker.${ens_tracker_ver}
 elif [ $machine = "WCOSS_DELL_P3" ] ; then
-    export ens_tracker_ver=v1.1.13
+    export ens_tracker_ver=v1.1.13.1
     export HOMEens_tracker=/gpfs/dell2/emc/modeling/noscrub/emc.glopara/git/ens_tracker.${ens_tracker_ver}
 elif [ $machine = "THEIA" ] ; then
     export ens_tracker_ver=v2.0.1
