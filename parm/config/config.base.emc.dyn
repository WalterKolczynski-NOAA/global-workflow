#!/bin/ksh -x

########## config.base ##########
# Common to all steps

echo "BEGIN: config.base"

# Machine environment
export machine="@MACHINE@"

# EMC parallel or NCO production
export RUN_ENVIR="emc"

# Account, queue, etc.
export ACCOUNT="@ACCOUNT@"
export QUEUE="@QUEUE@"
export QUEUE_SERVICE="@QUEUE_SERVICE@"
export PARTITION_BATCH="@PARTITION_BATCH@"

# Project to use in mass store:
HPSS_PROJECT=emc-global

# Directories relative to installation areas:
export HOMEgfs=@HOMEgfs@
export PARMgfs=$HOMEgfs/parm
export FIXgfs=$HOMEgfs/fix
export USHgfs=$HOMEgfs/ush
export UTILgfs=$HOMEgfs/util
export EXECgfs=$HOMEgfs/exec
export SCRgfs=$HOMEgfs/scripts

########################################################################

# GLOBAL static environment parameters
export NWPROD="@NWPROD@"
export COMROOT="@COMROOT@"
export DMPDIR="@DMPDIR@"
export RTMFIX=$CRTM_FIX

# USER specific paths
export HOMEDIR="@HOMEDIR@"
export STMP="@STMP@"
export PTMP="@PTMP@"
export NOSCRUB="@NOSCRUB@"

# Base directories for various builds
export BASE_GIT="@BASE_GIT@"

# Toggle to turn on/off GFS downstream processing.
<<<<<<< HEAD
export DO_BUFRSND="YES"    # BUFR sounding products
=======
export DO_BUFRSND="NO"    # BUFR sounding products
>>>>>>> fc727f40
export DO_GEMPAK="NO"      # GEMPAK products
export DO_AWIPS="NO"       # AWIPS products
export WAFSF="NO"          # WAFS products

# NO for retrospective parallel; YES for real-time parallel
#  arch.sh uses REALTIME for MOS.  Need to set REALTIME=YES
#  if want MOS written to HPSS.   Should update arch.sh to
#  use RUNMOS flag (currently in config.vrfy)
export REALTIME="YES"


####################################################
# DO NOT ADD MACHINE DEPENDENT STUFF BELOW THIS LINE
# IF YOU HAVE TO MAKE MACHINE SPECIFIC CHANGES BELOW
# FEEL FREE TO MOVE THEM ABOVE THIS LINE TO KEEP IT
# CLEAR
####################################################
# Build paths relative to $HOMEgfs
export FIXgsi="$HOMEgfs/fix/fix_gsi"
export HOMEfv3gfs="$HOMEgfs/sorc/fv3gfs.fd"
export HOMEpost="$HOMEgfs"
export HOMEobsproc_prep="$BASE_GIT/obsproc/gfsv16b/obsproc_prep_RB-5.4.0"
export HOMEobsproc_network="$BASE_GIT/obsproc/gfsv16b/obsproc_global_RB-3.4.0"
export HOMEobsproc_global=$HOMEobsproc_network
export BASE_VERIF="$BASE_GIT/verif/global/tags/vsdb"

# CONVENIENT utility scripts and other environment parameters
export NCP="/bin/cp -p"
export NMV="/bin/mv"
export NLN="/bin/ln -sf"
export VERBOSE="YES"
export KEEPDATA="NO"
export CHGRP_RSTPROD="@CHGRP_RSTPROD@"
export CHGRP_CMD="@CHGRP_CMD@"
export NEMSIOGET="$HOMEgfs/exec/nemsio_get"
export NCDUMP="$NETCDF/bin/ncdump"
export NCLEN="$HOMEgfs/ush/getncdimlen"

# Machine environment, jobs, and other utility scripts
export BASE_ENV="$HOMEgfs/env"
export BASE_JOB="$HOMEgfs/jobs/rocoto"

# EXPERIMENT specific environment parameters
export SDATE=@SDATE@
export FDATE=@FDATE@
export EDATE=@EDATE@
export EXP_WARM_START="@EXP_WARM_START@"
export assim_freq=6
export PSLOT="@PSLOT@"
export EXPDIR="@EXPDIR@/$PSLOT"
export ROTDIR="@ROTDIR@/$PSLOT"
export ROTDIR_DUMP="YES"                #Note: A value of "NO" does not currently work
export DUMP_SUFFIX=""
if [[ "$CDATE" -ge "2019092100" && "$CDATE" -le "2019110700" ]]; then
    export DUMP_SUFFIX="p"              # Use dumps from NCO GFS v15.3 parallel
fi
export RUNDIR="$STMP/RUNDIRS/$PSLOT"
export DATAROOT="$RUNDIR/$CDATE/$CDUMP"
export ARCDIR="$NOSCRUB/archive/$PSLOT"
export ICSDIR="@ICSDIR@"
export ATARDIR="/NCEPDEV/$HPSS_PROJECT/1year/$USER/$machine/scratch/$PSLOT"

# Commonly defined parameters in JJOBS
export envir=${envir:-"prod"}
export NET="gfs"
export RUN=${RUN:-${CDUMP:-"gfs"}}
export COMINatmos=${ROTDIR}/${CDUMP}.${PDY}/${cyc}/atmos
export COMOUTatmos=${ROTDIR}/${CDUMP}.${PDY}/${cyc}/atmos
export COMINwave=${ROTDIR}/${CDUMP}.${PDY}/${cyc}/wave
export COMOUTwave=${ROTDIR}/${CDUMP}.${PDY}/${cyc}/wave

export jlogfile="${EXPDIR}/logs/jlogfile"
export ERRSCRIPT=${ERRSCRIPT:-'eval [[ $err = 0 ]]'}
export LOGSCRIPT=${LOGSCRIPT:-""}
#export ERRSCRIPT=${ERRSCRIPT:-"err_chk"}
#export LOGSCRIPT=${LOGSCRIPT:-"startmsg"}
export REDOUT="1>"
export REDERR="2>"

export SENDECF=${SENDECF:-"NO"}
export SENDCOM=${SENDCOM:-"NO"}
export SENDSDM=${SENDSDM:-"NO"}
export SENDDBN_NTC=${SENDDBN_NTC:-"NO"}
export SENDDBN=${SENDDBN:-"NO"}
export DBNROOT=${DBNROOT:-${UTILROOT}/fakedbn}

# Resolution specific parameters
export LEVS=128
export CASE="@CASECTL@"
export CASE_ENKF="@CASEENS@"

# Run with CCPP physics
export RUN_CCPP="NO"
export CCPP_SUITE="FV3_GFS_v16beta"

# Surface cycle update frequency
if [[ "$CDUMP" == "gdas" ]] ; then
   export FHCYC=1
   export FTSFS=10
elif [[ "$CDUMP" == "gfs" ]] ; then
   export FHCYC=24
fi

# Output frequency of the forecast model (for cycling)
export FHMIN=0
export FHMAX=9
export FHOUT=3

# Cycle to run EnKF  (set to BOTH for both gfs and gdas)
export EUPD_CYC="gdas"

# GFS cycle info
export gfs_cyc=@gfs_cyc@ # 0: no GFS cycle, 1: 00Z only, 2: 00Z and 12Z only, 4: all 4 cycles.

# GFS output and frequency
export FHMIN_GFS=0

export FHMAX_GFS_00=384
export FHMAX_GFS_06=384
export FHMAX_GFS_12=384
export FHMAX_GFS_18=384
export FHMAX_GFS=$(eval echo \${FHMAX_GFS_$cyc})

export FHOUT_GFS=3
export FHMAX_HF_GFS=0
export FHOUT_HF_GFS=1
export ILPOST=1           # gempak output frequency up to F120

# GFS restart interval in hours
export restart_interval_gfs=0


# I/O QUILTING, true--use Write Component; false--use GFDL FMS
# if quilting=true, choose OUTPUT_GRID as cubed_sphere_grid in netcdf or gaussian_grid
# if gaussian_grid, set OUTPUT_FILE for nemsio or netcdf
# WRITE_DOPOST=true, use inline POST
export QUILTING=".true."
export OUTPUT_GRID="gaussian_grid"
export OUTPUT_FILE="netcdf"
export WRITE_DOPOST=".true."

# suffix options depending on file format
if [ $OUTPUT_FILE = "netcdf" ]; then
    export SUFFIX=".nc"
    export NEMSIO_IN=".false."
    export NETCDF_IN=".true."
else
    export SUFFIX=".nemsio"
    export NEMSIO_IN=".true."
    export NETCDF_IN=".false."
fi

# IAU related parameters
export DOIAU="YES"        # Enable 4DIAU for control with 3 increments
export IAUFHRS="3,6,9"
export IAU_FHROT=`echo $IAUFHRS | cut -c1`
export IAU_DELTHRS=6
export IAU_OFFSET=6
export DOIAU_ENKF=${DOIAU:-"YES"}   # Enable 4DIAU for EnKF ensemble
export IAUFHRS_ENKF="3,6,9"
export IAU_DELTHRS_ENKF=6
if [[ "$SDATE" = "$CDATE" && $EXP_WARM_START = ".false." ]] || [[ "$DOIAU" = "NO" ]] ; then # Cold starting or IAU off
  export IAU_OFFSET=0
  export IAU_FHROT=0
fi

# Use Jacobians in eupd and thereby remove need to run eomg
export lobsdiag_forenkf=".true."

# run GLDAS to spin up land ICs
export DO_GLDAS="YES"
export gldas_cyc=00

# run wave component
export DO_WAVE="YES"
export WAVE_CDUMP="both"

# Microphysics Options: 99-ZhaoCarr, 8-Thompson; 6-WSM6, 10-MG, 11-GFDL
export imp_physics=11

# Shared parameters
# Hybrid related
export DOHYBVAR="YES"
export NMEM_ENKF=@NMEM_ENKF@
export SMOOTH_ENKF="NO"
export l4densvar=".true."
export lwrite4danl=".true."

# EnKF output frequency
if [ $DOHYBVAR = "YES" ]; then
    export FHMIN_ENKF=3
    export FHMAX_ENKF=9
    if [ $l4densvar = ".true." ]; then
        export FHOUT=1
        export FHOUT_ENKF=1
    else
        export FHOUT_ENKF=3
    fi
fi

# turned on nsst in anal and/or fcst steps, and turn off rtgsst
export DONST="YES"
if [ $DONST = "YES" ]; then export FNTSFA="        "; fi

# The switch to apply SST elevation correction or not
export nst_anl=.true.

# Analysis increments to zero in CALCINCEXEC
export INCREMENTS_TO_ZERO="'liq_wat_inc','icmr_inc'"

if [ $OUTPUT_FILE = "nemsio" ]; then
    export DO_CALC_INCREMENT="YES"
    export DO_CALC_ANALYSIS="NO"
fi

# Stratospheric increments to zero
export INCVARS_ZERO_STRAT="'sphum_inc','liq_wat_inc','icmr_inc'"
export INCVARS_EFOLD="5"

# Swith to generate netcdf or binary diagnostic files.  If not specified,
# script default to binary diagnostic files.   Set diagnostic file
# variables here since used in both DA and vrfy jobs
export netcdf_diag=".true."
export binary_diag=".false."

# Verification options
export DO_METP="YES"         # Run METPLUS jobs - set METPLUS settings in config.metp
export DO_VSDB="YES"         # Run VSDB package - set VSDB settings in config.vrfy

# Archiving options
export HPSSARCH="@HPSSARCH@"        # save data to HPSS archive
export ARCH_CYC=00           # Archive data at this cycle for warm_start capability
export ARCH_WARMICFREQ=4     # Archive frequency in days for warm_start capability
export ARCH_FCSTICFREQ=1     # Archive frequency in days for gdas and gfs forecast-only capability

export DELETE_COM_IN_ARCHIVE_JOB="YES"   # NO=retain ROTDIR.  YES default in arch.sh and earc.sh.

echo "END: config.base"<|MERGE_RESOLUTION|>--- conflicted
+++ resolved
@@ -47,11 +47,7 @@
 export BASE_GIT="@BASE_GIT@"
 
 # Toggle to turn on/off GFS downstream processing.
-<<<<<<< HEAD
-export DO_BUFRSND="YES"    # BUFR sounding products
-=======
 export DO_BUFRSND="NO"    # BUFR sounding products
->>>>>>> fc727f40
 export DO_GEMPAK="NO"      # GEMPAK products
 export DO_AWIPS="NO"       # AWIPS products
 export WAFSF="NO"          # WAFS products
