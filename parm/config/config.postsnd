--- conflicted
+++ resolved
@@ -9,10 +9,7 @@
 . $EXPDIR/config.resources postsnd
 
 export POSTSNDSH=$HOMEgfs/jobs/JGFS_ATMOS_POSTSND
-<<<<<<< HEAD
-=======
 export ENDHOUR=180
 if [[ "$FHMAX_GFS" -lt "$ENDHOUR" ]] ; then export ENDHOUR=$FHMAX_GFS ; fi
->>>>>>> fc727f40
 
 echo "END: config.postsnd"