--- conflicted
+++ resolved
@@ -17,14 +17,9 @@
 
 export FORECASTSH="$HOMEgfs/scripts/exglobal_fcst_nemsfv3gfs.sh"
 export FCSTEXECDIR="$HOMEgfs/exec"
-<<<<<<< HEAD
-#export FCSTEXECDIR="$HOMEfv3gfs/NEMS/exe"
-export FCSTEXEC="global_fv3gfs.x"
+#export FCSTEXEC="global_fv3gfs.x"
+export FCSTEXEC="global_fv3gfs_ccpp.x"
 export npe_fv3=$npe_fcst 
-=======
-export FCSTEXEC="global_fv3gfs_ccpp.x"
-export npe_fv3=$npe_fcst # This is model resolution dependent, see note above
->>>>>>> f60f47a5
 
 if [[ "$CDUMP" == "gfs" ]] ; then
    export npe_fv3=$npe_fcst_gfs
@@ -43,11 +38,7 @@
 if [ $DO_WAVE = "YES" ] ; then
   export npe_fcst=$((npe_fcst + npe_wav))
   if [ "$WAVE_CDUMP" = "gfs" -o "$WAVE_CDUMP" = "both" ]; then
-<<<<<<< HEAD
      export npe_fcst_gfs=$((npe_fcst_gfs + npe_wav_gfs))
-=======
-     export npe_fcst_gfs=$((npe_fcst_gfs + npe_wav))
->>>>>>> f60f47a5
   fi
 fi
 
@@ -258,11 +249,7 @@
     fi
 
     # Choose coupling with wave
-<<<<<<< HEAD
     if [ $DO_WAVE = "YES" ]; then export cplwav=".true." ; fi
-=======
-    if [ $DO_WAVE = YES ]; then export cplwav=.true.; fi
->>>>>>> f60f47a5
 
     # Turn on dry mass adjustment in GDAS
     export adjust_dry_mass=".true."
@@ -284,13 +271,9 @@
      export restart_interval=${restart_interval_gfs:-0}
 
     # Choose coupling with wave
-<<<<<<< HEAD
     if [ $DO_WAVE = "YES" -a "$WAVE_CDUMP" != "gdas" ]; then 
         export cplwav=".true."
     fi
-=======
-    if [ $DO_WAVE = YES ]; then export cplwav=.true.; fi
->>>>>>> f60f47a5
 
     # Turn off dry mass adjustment in GFS
     export adjust_dry_mass=".false."
