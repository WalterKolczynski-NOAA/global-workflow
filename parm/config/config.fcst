#!/bin/ksh -x

########## config.fcst ##########
# Forecast specific

echo "BEGIN: config.fcst"

# Source model specific information that is resolution dependent
. $EXPDIR/config.fv3 $CASE
[[ "$CDUMP" == "gfs" ]] && export nth_fv3=$nth_fv3_gfs

# Get task specific resources
. $EXPDIR/config.resources fcst

if [ $DONST = "YES" ]; then
    . $EXPDIR/config.nsst
fi

export FORECASTSH="$HOMEgfs/scripts/exglobal_forecast.sh"
export FCSTEXECDIR="$HOMEgfs/exec"
export FCSTEXEC="global_fv3gfs.x"
export npe_fv3=$npe_fcst 

if [[ "$CDUMP" == "gfs" ]] ; then
   export npe_fv3=$npe_fcst_gfs
   export layout_x=$layout_x_gfs
   export layout_y=$layout_y_gfs
   export WRITE_GROUP=$WRITE_GROUP_GFS
   export WRTTASK_PER_GROUP=$WRTTASK_PER_GROUP_GFS
fi

if [ $QUILTING = ".true." ]; then
    export npe_fv3=$(echo " $npe_fv3 + $WRITE_GROUP * $WRTTASK_PER_GROUP" | bc)
    export npe_fcst=$npe_fv3
    export npe_fcst_gfs=$(echo " $npe_fcst_gfs  + $WRITE_GROUP_GFS * $WRTTASK_PER_GROUP_GFS" | bc)
fi

if [ $DO_WAVE = "YES" ] ; then
  export npe_fcst=$((npe_fcst + npe_wav))
  if [ "$WAVE_CDUMP" = "gfs" -o "$WAVE_CDUMP" = "both" ]; then
     export npe_fcst_gfs=$((npe_fcst_gfs + npe_wav_gfs))
     if [ "$CDUMP" = "gfs" ]; then npe_wav=$npe_wav_gfs ; fi
  fi
fi

# Model configuration
export TYPE="nh"
export MONO="non-mono"

# Use stratosphere h2o physics
export h2o_phys=".true."

# Options of stratosphere O3 physics reaction coefficients
export new_o3forc="YES"

# do_ugwp=T: use unified CGWD and OGWD, and turbulent orographic form drag (TOFD)
# do_ugwp=F: use unified CGWD but old OGWD, TOFD is not uded.
export do_ugwp=".false."
export do_tofd=".true."
export launch_level=$(echo "$LEVS/2.35" |bc)

export  n_sponge=42
export  d2_bg_k1=0.20
export  d2_bg_k2=0.04

# Sponge layer settings for L127
if [ $LEVS = "128" -a "$CDUMP" = "gdas" ]; then
   export  tau=5.0
   export  rf_cutoff=1.0e3
   export  d2_bg_k1=0.20
   export  d2_bg_k2=0.0
fi

# PBL/turbulance schemes
export hybedmf=".false."
export satmedmf=".true."
export isatmedmf=1
tbf=""
if [ $satmedmf = ".true." ]; then tbf="_satmedmf" ; fi

# Land surface model. (2--NoahMP, landice=F); (1--Noah, landice=T)
export lsm=1
if [ $lsm -eq 2 ]; then
    export lheatstrg=".false."
    export landice=".false."
else
    export lheatstrg=".false."
    export landice=".true."
fi

# Radiation options 
export IAER=5111    ;#spectral band mapping method for aerosol optical properties
export iovr_lw=3    ;#de-correlation length cloud overlap method (Barker, 2008) 
export iovr_sw=3    ;#de-correlation length cloud overlap method (Barker, 2008) 
export iovr=3       ;#de-correlation length cloud overlap method (Barker, 2008) 
export icliq_sw=2   ;#cloud optical coeffs from AER's newer version v3.9-v4.0 for hu and stamnes


# Microphysics configuration
export dnats=0
export cal_pre=".true."
export do_sat_adj=".false."
export random_clds=".true."

if [ $imp_physics -eq 99 ]; then # ZhaoCarr
    export ncld=1
    export FIELD_TABLE="$HOMEgfs/parm/parm_fv3diag/field_table_zhaocarr${tbf}"
    export nwat=2

elif [ $imp_physics -eq 6 ]; then # WSM6
    export ncld=2
    export FIELD_TABLE="$HOMEgfs/parm/parm_fv3diag/field_table_wsm6${tbf}"
    export nwat=6

elif [ $imp_physics -eq 8 ]; then # Thompson
    export ncld=2
    export FIELD_TABLE="$HOMEgfs/parm/parm_fv3diag/field_table_thompson${tbf}"
    export nwat=6

elif [ $imp_physics -eq 11 ]; then # GFDL
    export ncld=5
    export FIELD_TABLE="$HOMEgfs/parm/parm_fv3diag/field_table_gfdl${tbf}"
    export nwat=6
    export dnats=1
    export cal_pre=".false."
    export do_sat_adj=".true."
    export random_clds=".false."
    export lgfdlmprad=".true."
    export effr_in=".true."
    export reiflag=2

    export hord_mt_nh_nonmono=5
    export hord_xx_nh_nonmono=5
    export vtdm4_nh_nonmono=0.02
    export nord=2
    export dddmp=0.1
    export d4_bg=0.12

else
    echo "Unknown microphysics option, ABORT!"

fi
#---------------------------------------------------------------------

# ideflate: netcdf zlib lossless compression (0-9): 0 no compression
# nbits: netcdf lossy compression level (0-32): 0 lossless
export ideflate=1
export nbits=14
export ishuffle=0
# compression for RESTART files written by FMS 
export shuffle=1
export deflate_level=1

export OUTPUT_FILETYPES="$OUTPUT_FILE"
if [[ "$OUTPUT_FILE" == "netcdf" ]]; then
    export  ichunk2d=0; export jchunk2d=0
    export  ichunk3d=0; export jchunk3d=0;  export kchunk3d=0
    RESTILE=`echo $CASE |cut -c 2-`
    if [[ "$machine" == "WCOSS_DELL_P3" ]]; then
        if [ $RESTILE -ge 768 ]; then
            export OUTPUT_FILETYPES=" 'netcdf_parallel' 'netcdf_parallel' "
            export ichunk3d=$((4*RESTILE)) 
            export jchunk3d=$((2*RESTILE))
            export kchunk3d=1
        else
            export OUTPUT_FILETYPES=" 'netcdf_parallel' 'netcdf' "
        fi
    fi
    if [[ "$machine" == "HERA" ]]; then
        export OUTPUT_FILETYPES=" 'netcdf_parallel' 'netcdf' "
    fi
    if [[ "$machine" == "ORION" ]]; then
        export OUTPUT_FILETYPES=" 'netcdf_parallel' 'netcdf_parallel' "
        if [ $RESTILE -le 192 ]; then
            export OUTPUT_FILETYPES=" 'netcdf_parallel' 'netcdf' "
        fi
    fi
fi


#---------------------------------------------------------------------
# Disable the use of coupler.res; get model start time from model_configure
export USE_COUPLER_RES="NO"

if [[ "$CDUMP" == "gdas" ]] ; then # GDAS cycle specific parameters

    # Variables used in DA cycling
    if [ $QUILTING = ".true." -a $OUTPUT_GRID = "gaussian_grid" ]; then
        export DIAG_TABLE="$HOMEgfs/parm/parm_fv3diag/diag_table_da"
    else
        export DIAG_TABLE="$HOMEgfs/parm/parm_fv3diag/diag_table_da_orig"
    fi

    # Write restart files, where $number is current model start time. 
    # restart_interval:        $number
    #    number=0, writes out restart files at the end of forecast. 
    #    number>0, writes out restart files at the frequency of $number and at the end of forecast.
    # restart_interval:        "$number -1"
    #    writes out restart files only once at $number forecast hour.
    # restart_interval:        "$number1 $number2 $number3 ..."
    #    writes out restart file at the specified forecast hours 
    export restart_interval=${restart_interval:-6}

    # For IAU, write restarts at beginning of window also
    if [ $DOIAU = "YES" ]; then
       export restart_interval="6 9"
       if [[ "$SDATE" = "$CDATE" && $EXP_WARM_START = ".false." ]]; then export restart_interval="3 6"; fi # Cold starting
    fi

    # Choose coupling with wave
    if [ $DO_WAVE = "YES" ]; then export cplwav=".true." ; fi

    # Turn on dry mass adjustment in GDAS
    export adjust_dry_mass=".true."

elif [[ "$CDUMP" == "gfs" ]] ; then # GFS cycle specific parameters

    # Write more variables to output
    if [ $QUILTING = ".true." -a $OUTPUT_GRID = "gaussian_grid" ]; then
        export DIAG_TABLE="$HOMEgfs/parm/parm_fv3diag/diag_table"
    else
        export DIAG_TABLE="$HOMEgfs/parm/parm_fv3diag/diag_table_orig"
    fi

    # Write gfs restart files to rerun fcst from any break point         
    export restart_interval_gfs=${restart_interval_gfs:-0}
    if [ $restart_interval_gfs -le 0 ]; then
        export restart_interval=0
    else
        rst_list=""
        IAU_OFFSET=${IAU_OFFSET:-0}
        [[ $DOIAU = "NO" ]] && export IAU_OFFSET=0
        xfh=$((restart_interval_gfs+(IAU_OFFSET/2)))
        while [ $xfh -le $FHMAX_GFS ]; do
          rst_list="$rst_list $xfh"
          xfh=$((xfh+restart_interval_gfs))
        done
        export restart_interval="$rst_list"
    fi

    
    # Choose coupling with wave
    if [ $DO_WAVE = "YES" -a "$WAVE_CDUMP" != "gdas" ]; then 
        export cplwav=".true."
    fi

    # Turn off dry mass adjustment in GFS
    export adjust_dry_mass=".false."

    # Write each restart file in 16 small files to save time
    if [ $CASE = C768 ]; then
      export io_layout="4,4"
    else
      export io_layout="1,1"
    fi

<<<<<<< HEAD
    # Debug load balancing 
    #export KEEPDATA="YES"
    #export ESMF_RUNTIME_PROFILE=ON
    #export ESMF_RUNTIME_PROFILE_OUTPUT=SUMMARY
=======
>>>>>>> fc727f40

fi

    ## Debug load balancing
    # export KEEPDATA="YES"
    # export ESMF_RUNTIME_PROFILE=ON
    # export ESMF_RUNTIME_PROFILE_OUTPUT=SUMMARY


# Regrid tiles to global Gaussian grid in NEMSIO
export REGRID_NEMSIO_SH="$HOMEgfs/ush/fv3gfs_regrid_nemsio.sh"
if [ $DONST = YES ]; then
    export REGRID_NEMSIO_TBL="$HOMEgfs/parm/parm_fv3diag/variable_table_da.txt"
else
    export REGRID_NEMSIO_TBL="$HOMEgfs/parm/parm_fv3diag/variable_table_da_nonsst.txt"
fi

# Remap tiles to global latlon grid in NetCDF
export REMAPSH="$HOMEgfs/ush/fv3gfs_remap.sh"
export master_grid="0p25deg"                   # 1deg 0p5deg 0p25deg 0p125deg etc
export npe_remap=$((npe_fcst < 240 ? npe_fcst : 240))

# Global latlon NetCDF to nemsio utility parameters
export NC2NEMSIOSH="$HOMEgfs/ush/fv3gfs_nc2nemsio.sh"

# Remember config.efcs will over-ride these values for ensemble forecasts
# if these variables are re-defined there.
# Otherwise, the ensemble forecast will inherit from config.fcst

echo "END: config.fcst"<|MERGE_RESOLUTION|>--- conflicted
+++ resolved
@@ -254,13 +254,6 @@
       export io_layout="1,1"
     fi
 
-<<<<<<< HEAD
-    # Debug load balancing 
-    #export KEEPDATA="YES"
-    #export ESMF_RUNTIME_PROFILE=ON
-    #export ESMF_RUNTIME_PROFILE_OUTPUT=SUMMARY
-=======
->>>>>>> fc727f40
 
 fi
 
