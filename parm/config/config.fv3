#!/bin/ksh -x

########## config.fv3 ##########
# FV3 model resolution specific parameters
# e.g. time-step, processor layout, physics and dynamics parameters
# This config sets default variables for FV3 for a given resolution
# User can over-ride after sourcing this config file

if [ $# -ne 1 ]; then

    echo "Must specify an input resolution argument to set variables!"
    echo "argument can be any one of the following:"
    echo "C48 C96 C192 C384 C768 C1152 C3072"
    exit 1

fi

case_in=$1

echo "BEGIN: config.fv3"


if [[ "$machine" = "WCOSS_DELL_P3" ]]; then
   export npe_node_max=28
elif [[ "$machine" = "WCOSS_C" ]]; then
   export npe_node_max=24
elif [[ "$machine" = "JET" ]]; then
   export npe_node_max=24
elif [[ "$machine" = "HERA" ]]; then
   export npe_node_max=40
elif [[ "$machine" = "ORION" ]]; then
   export npe_node_max=40
fi


# (Standard) Model resolution dependent variables
case $case_in in
    "C48")
        export DELTIM=450
        export layout_x=2
        export layout_y=4
        export layout_x_gfs=2
        export layout_y_gfs=4
        export npe_wav=140
        export npe_wav_gfs=140
        export nth_fv3=1
        export cdmbgwd="0.071,2.1,1.0,1.0"  # mountain blocking, ogwd, cgwd, cgwd src scaling
        export WRITE_GROUP=1
        export WRTTASK_PER_GROUP=$npe_node_max
        export WRITE_GROUP_GFS=1
        export WRTTASK_PER_GROUP_GFS=$npe_node_max
        export WRTIOBUF="4M"
        ;;
    "C96")
        export DELTIM=450
        export layout_x=4
        export layout_y=4
        export layout_x_gfs=4
        export layout_y_gfs=4
        export npe_wav=140
        export npe_wav_gfs=140
        export nth_fv3=1
        export cdmbgwd="0.14,1.8,1.0,1.0"  # mountain blocking, ogwd, cgwd, cgwd src scaling
        export WRITE_GROUP=1
        export WRTTASK_PER_GROUP=$npe_node_max
        export WRITE_GROUP_GFS=1
        export WRTTASK_PER_GROUP_GFS=$npe_node_max
        export WRTIOBUF="4M"
        ;;
    "C192")
        export DELTIM=450
        export layout_x=4
        export layout_y=6
        export layout_x_gfs=4
        export layout_y_gfs=6
        export npe_wav=140
        export npe_wav_gfs=140
        export nth_fv3=4
        export cdmbgwd="0.23,1.5,1.0,1.0"  # mountain blocking, ogwd, cgwd, cgwd src scaling
        export WRITE_GROUP=1
        export WRTTASK_PER_GROUP=$npe_node_max
        export WRITE_GROUP_GFS=2
        export WRTTASK_PER_GROUP_GFS=$npe_node_max
        export WRTIOBUF="8M"
        ;;
    "C384")
        export DELTIM=240
        export layout_x=8
        export layout_y=8
        export layout_x_gfs=6
        export layout_y_gfs=6
        export npe_wav=140
        export npe_wav_gfs=140
        export nth_fv3=4
        export cdmbgwd="1.1,0.72,1.0,1.0"  # mountain blocking, ogwd, cgwd, cgwd src scaling
        export WRITE_GROUP=1
        export WRTTASK_PER_GROUP=$npe_node_max
        export WRITE_GROUP_GFS=2
        export WRTTASK_PER_GROUP_GFS=$npe_node_max
        export WRTIOBUF="16M"
        ;;
    "C768")
        export DELTIM=150
        export layout_x=8
        export layout_y=12
<<<<<<< HEAD
        export layout_x_gfs=16
=======
        export layout_x_gfs=8
>>>>>>> 1171a622
        export layout_y_gfs=12
        export npe_wav=140
        export npe_wav_gfs=140
        export nth_fv3=4
        export cdmbgwd="4.0,0.15,1.0,1.0"  # mountain blocking, ogwd, cgwd, cgwd src scaling
        export WRITE_GROUP=2
        export WRTTASK_PER_GROUP=$(echo "2*$npe_node_max" |bc)
        export WRITE_GROUP_GFS=4
        export WRTTASK_PER_GROUP_GFS=$(echo "2*$npe_node_max" |bc)
        export WRTIOBUF="32M"
        ;;
    "C1152")
        export DELTIM=120
        export layout_x=8
        export layout_y=16
        export layout_x_gfs=8
        export layout_y_gfs=16
        export npe_wav=140
        export npe_wav_gfs=140
        export nth_fv3=4
        export cdmbgwd="4.0,0.10,1.0,1.0"  # mountain blocking, ogwd, cgwd, cgwd src scaling
        export WRITE_GROUP=4
        export WRTTASK_PER_GROUP=$(echo "2*$npe_node_max" |bc)
        export WRITE_GROUP_GFS=4
        export WRTTASK_PER_GROUP_GFS=$(echo "2*$npe_node_max" |bc)
        export WRTIOBUF="48M"
        ;;
    "C3072")
        export DELTIM=90
        export layout_x=16
        export layout_y=32
        export layout_x_gfs=16
        export layout_y_gfs=32
        export npe_wav=140
        export npe_wav_gfs=140
        export nth_fv3=4
        export cdmbgwd="4.0,0.05,1.0,1.0"  # mountain blocking, ogwd, cgwd, cgwd src scaling
        export WRITE_GROUP=4
        export WRTTASK_PER_GROUP=$(echo "3*$npe_node_max" |bc)
        export WRITE_GROUP_GFS=4
        export WRTTASK_PER_GROUP_GFS=$(echo "3*$npe_node_max" |bc)
        export WRTIOBUF="64M"
        ;;
    *)
        echo "grid $case_in not supported, ABORT!"
        exit 1
        ;;
esac

echo "END: config.fv3"<|MERGE_RESOLUTION|>--- conflicted
+++ resolved
@@ -103,11 +103,7 @@
         export DELTIM=150
         export layout_x=8
         export layout_y=12
-<<<<<<< HEAD
-        export layout_x_gfs=16
-=======
         export layout_x_gfs=8
->>>>>>> 1171a622
         export layout_y_gfs=12
         export npe_wav=140
         export npe_wav_gfs=140
@@ -115,7 +111,7 @@
         export cdmbgwd="4.0,0.15,1.0,1.0"  # mountain blocking, ogwd, cgwd, cgwd src scaling
         export WRITE_GROUP=2
         export WRTTASK_PER_GROUP=$(echo "2*$npe_node_max" |bc)
-        export WRITE_GROUP_GFS=4
+        export WRITE_GROUP_GFS=8
         export WRTTASK_PER_GROUP_GFS=$(echo "2*$npe_node_max" |bc)
         export WRTIOBUF="32M"
         ;;
