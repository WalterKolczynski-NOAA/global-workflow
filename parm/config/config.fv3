#!/bin/ksh -x

########## config.fv3 ##########
# FV3 model resolution specific parameters
# e.g. time-step, processor layout, physics and dynamics parameters
# This config sets default variables for FV3 for a given resolution
# User can over-ride after sourcing this config file

if [ $# -ne 1 ]; then

    echo "Must specify an input resolution argument to set variables!"
    echo "argument can be any one of the following:"
    echo "C48 C96 C192 C384 C768 C1152 C3072"
    exit 1

fi

case_in=$1

echo "BEGIN: config.fv3"

# (Standard) Model resolution dependent variables
case $case_in in
    "C48")
        export DELTIM=450
        export layout_x=2
        export layout_y=4
        export layout_x_gfs=2
        export layout_y_gfs=4
        export npe_node_fcst=24
        export nth_fv3=1
        export cdmbgwd="0.062,3.5"  # mountain blocking and gravity wave drag
        export WRITE_GROUP=1
        export WRTTASK_PER_GROUP=24
        export WRITE_GROUP_GFS=1
        export WRTTASK_PER_GROUP_GFS=24
        export WRTIOBUF="4M"
        ;;
    "C96")
        export DELTIM=450
        export layout_x=4
        export layout_y=4
        export layout_x_gfs=4
        export layout_y_gfs=4
        export npe_node_fcst=24
        export nth_fv3=1
        export cdmbgwd="0.125,3.0"  # mountain blocking and gravity wave drag
        export WRITE_GROUP=1
        export WRTTASK_PER_GROUP=24
        export WRITE_GROUP_GFS=1
        export WRTTASK_PER_GROUP_GFS=24
        export WRTIOBUF="4M"
        ;;
    "C192")
        export DELTIM=450
        export layout_x=4
        export layout_y=6
        export layout_x_gfs=4
        export layout_y_gfs=6
        export npe_node_fcst=12
        export nth_fv3=2
        export cdmbgwd="0.2,2.5"  # mountain blocking and gravity wave drag
        export WRITE_GROUP=2
        export WRTTASK_PER_GROUP=24
        export WRITE_GROUP_GFS=2
        export WRTTASK_PER_GROUP_GFS=24
        export WRTIOBUF="8M"
        ;;
    "C384")
        export DELTIM=300
        export layout_x=4
        export layout_y=6
        export layout_x_gfs=4
        export layout_y_gfs=6
        export npe_node_fcst=12
        export nth_fv3=2
        export cdmbgwd="1.0,1.2"  # mountain blocking and gravity wave drag
        export WRITE_GROUP=1
        export WRTTASK_PER_GROUP=24
        export WRITE_GROUP_GFS=1
        export WRTTASK_PER_GROUP_GFS=24
        export WRTIOBUF="16M"
        ;;
    "C768")
        export DELTIM=225
<<<<<<< HEAD
        export layout_x=6
        export layout_y=8
        export layout_x_gfs=12
        export layout_y_gfs=16
=======
        export layout_x=12
        export layout_y=8
        export layout_x_gfs=12
        export layout_y_gfs=8
>>>>>>> 8a230ae2
        export npe_node_fcst=12
        export nth_fv3=2
        export cdmbgwd="3.5,0.25" # mountain blocking and gravity wave drag
        export WRITE_GROUP=1
        export WRTTASK_PER_GROUP=48
<<<<<<< HEAD
        export WRITE_GROUP_GFS=4
        export WRTTASK_PER_GROUP_GFS=60
=======
        export WRITE_GROUP_GFS=3
        export WRTTASK_PER_GROUP_GFS=48
>>>>>>> 8a230ae2
        export WRTIOBUF="32M"
        ;;
    "C1152")
        export DELTIM=150
        export layout_x=8
        export layout_y=16
        export layout_x_gfs=8
        export layout_y_gfs=16
        export npe_node_fcst=6
        export nth_fv3=4
        export WRITE_GROUP=4
        export WRTTASK_PER_GROUP=84
        export WRITE_GROUP_GFS=4
        export WRTTASK_PER_GROUP_GFS=84
        export WRTIOBUF="48M"
        ;;
    "C3072")
        export DELTIM=90
        export layout_x=16
        export layout_y=32
        export layout_x_gfs=16
        export layout_y_gfs=32
        export npe_node_fcst=6
        export nth_fv3=4
        export WRITE_GROUP=4
        export WRTTASK_PER_GROUP=120
        export WRITE_GROUP_GFS=4
        export WRTTASK_PER_GROUP_GFS=120
        export WRTIOBUF="64M"
        ;;
    *)
        echo "grid $case_in not supported, ABORT!"
        exit 1
        ;;
esac

echo "END: config.fv3"<|MERGE_RESOLUTION|>--- conflicted
+++ resolved
@@ -83,29 +83,17 @@
         ;;
     "C768")
         export DELTIM=225
-<<<<<<< HEAD
-        export layout_x=6
-        export layout_y=8
-        export layout_x_gfs=12
-        export layout_y_gfs=16
-=======
         export layout_x=12
         export layout_y=8
         export layout_x_gfs=12
         export layout_y_gfs=8
->>>>>>> 8a230ae2
         export npe_node_fcst=12
         export nth_fv3=2
         export cdmbgwd="3.5,0.25" # mountain blocking and gravity wave drag
         export WRITE_GROUP=1
         export WRTTASK_PER_GROUP=48
-<<<<<<< HEAD
-        export WRITE_GROUP_GFS=4
-        export WRTTASK_PER_GROUP_GFS=60
-=======
         export WRITE_GROUP_GFS=3
         export WRTTASK_PER_GROUP_GFS=48
->>>>>>> 8a230ae2
         export WRTIOBUF="32M"
         ;;
     "C1152")
