--- conflicted
+++ resolved
@@ -39,47 +39,11 @@
 
 rm -f $DATA/nems.configure
 
-<<<<<<< HEAD
 med_petlist_bounds=${med_petlist_bounds:-"0 $(( $MEDPETS-1 ))"}
 atm_petlist_bounds=${atm_petlist_bounds:-"0 $(( $ATMPETS-1 ))"} 
 ocn_petlist_bounds=${ocn_petlist_bounds:-"$ATMPETS $(( $ATMPETS+$OCNPETS-1 ))"}  
 ice_petlist_bounds=${ice_petlist_bounds:-"$(( $ATMPETS+$OCNPETS )) $(( $ATMPETS+$OCNPETS+$ICEPETS-1 ))"} 
 wav_petlist_bounds=${wav_petlist_bounds:-"$(( $ATMPETS+$OCNPETS+$ICEPETS )) $(( $ATMPETS+$OCNPETS+$ICEPETS+$WAVPETS-1 ))"} 
-
-=======
-med_petlist_bounds=${med_petlist_bounds:-"0 $(( $ATMPETS-1 ))"}
-atm_petlist_bounds=${atm_petlist_bounds:-"0 $(( $ATMPETS-1 ))"}    #6*8*6+wrtgrps(24)
-ocn_petlist_bounds=${ocn_petlist_bounds:-"$ATMPETS $(( $ATMPETS+$OCNPETS-1 ))"}  #120
-ice_petlist_bounds=${ice_petlist_bounds:-"$(( $ATMPETS+$OCNPETS )) $(( $ATMPETS+$OCNPETS+$ICEPETS-1 ))"}  #48
-wav_petlist_bounds=${wav_petlist_bounds:-"$(( $ATMPETS+$OCNPETS+$ICEPETS )) $(( $ATMPETS+$OCNPETS+$ICEPETS+$WAVPETS-1 ))"}  #48
-
-#if [ $CASE = "C96" ] ; then
-#  med_petlist_bounds=${med_petlist_bounds:-'0 149'}
-#  atm_petlist_bounds=${atm_petlist_bounds:-'0 149'}
-#  ocn_petlist_bounds=${ocn_petlist_bounds:-'150 389'}
-#  ice_petlist_bounds=${ice_petlist_bounds:-'390 509'}
-#elif [ $CASE = "C384" ] ; then
-  # This is 4x8 layout * 6 - worked
-  #MED_petlist_bounds=${MED_petlist_bounds:-'0 263'}
-  #ATM_petlist_bounds=${ATM_petlist_bounds:-'0 263'}    #192+wrtgrps(72)
-  #OCN_petlist_bounds=${OCN_petlist_bounds:-'264 503'}  #240
-  #ICE_petlist_bounds=${ICE_petlist_bounds:-'504 623'}  #120
-
-#  med_petlist_bounds=${med_petlist_bounds:-'0 311'}
-#  atm_petlist_bounds=${atm_petlist_bounds:-'0 311'}    #6*8*6+wrtgrps(24)
-#  ocn_petlist_bounds=${ocn_petlist_bounds:-'312 431'}  #120
-#  ice_petlist_bounds=${ice_petlist_bounds:-'432 479'}  #48
-
-  # This is 6x12 layout * 6 = 432 + 72 # didn't work
-  #MED_petlist_bounds=${MED_petlist_bounds:-'0 503'}
-  #ATM_petlist_bounds=${ATM_petlist_bounds:-'0 503'}    #432+wrtgrps(72)
-  #OCN_petlist_bounds=${OCN_petlist_bounds:-'504 743'}  #240
-  #ICE_petlist_bounds=${ICE_petlist_bounds:-'744 863'}  #120
-#else
-#  echo "$CASE not supported for coupled yet"
-  # $CASE can only run standalone model
-#fi
->>>>>>> c51810cf
 
 # Copy the selected template into run directory
 cp $SCRIPTDIR/nems.configure.$confignamevarfornems.IN tmp1
