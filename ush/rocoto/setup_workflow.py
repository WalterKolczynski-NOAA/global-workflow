--- conflicted
+++ resolved
@@ -478,20 +478,6 @@
     dep_dict = {'type': 'data', 'data': data}
     deps1.append(rocoto.add_dependency(dep_dict))
     dep_dict = {'type': 'task', 'name': '%sanal' % cdump}
-<<<<<<< HEAD
-    deps1.append(rocoto.add_dependency(dep_dict))
-    dependencies1 = rocoto.create_dependency(dep_condition='or', dep=deps1)
-
-    if cdump in ['gdas']:
-        deps2 = []
-        deps2 = dependencies1
-        dep_dict = {'type': 'cycleexist', 'offset': '-06:00:00'}
-        deps2.append(rocoto.add_dependency(dep_dict))
-        dependencies2 = rocoto.create_dependency(dep_condition='and', dep=deps2)
-        task = wfu.create_wf_task('analcalc', cdump=cdump, envar=envars, dependency=dependencies2)
-    else:
-        task = wfu.create_wf_task('analcalc', cdump=cdump, envar=envars, dependency=dependencies1)
-=======
     deps.append(rocoto.add_dependency(dep_dict))
     if dohybvar in ['y', 'Y', 'yes', 'YES'] and cdump == 'gdas':
         dep_dict = {'type': 'task', 'name': '%sechgres' % 'gdas', 'offset': '-06:00:00'}
@@ -500,7 +486,6 @@
     else:
         dependencies = rocoto.create_dependency(dep_condition='or', dep=deps)
     task = wfu.create_wf_task('analcalc', cdump=cdump, envar=envars, dependency=dependencies)
->>>>>>> df89cc80
 
     dict_tasks['%sanalcalc' % cdump] = task
 
