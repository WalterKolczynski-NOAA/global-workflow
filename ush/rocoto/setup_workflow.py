#!/usr/bin/env python

###############################################################
# < next few lines under version control, D O  N O T  E D I T >
# $Date$
# $Revision$
# $Author$
# $Id$
###############################################################
'''
    PROGRAM:
        Create the ROCOTO workflow given the configuration of the GFS parallel

    AUTHOR:
        Rahul.Mahajan
        rahul.mahajan@noaa.gov

    FILE DEPENDENCIES:
        1. config files for the parallel; e.g. config.base, config.fcst[.gfs], etc.
        Without these dependencies, the script will fail

    OUTPUT:
        1. PSLOT.xml: XML workflow
        2. PSLOT.crontab: crontab for ROCOTO run command
'''

import os
import sys
import re
import numpy as np
from datetime import datetime, timedelta
from argparse import ArgumentParser, ArgumentDefaultsHelpFormatter
from collections import OrderedDict
import rocoto
import workflow_utils as wfu

def main():
    parser = ArgumentParser(description='Setup XML workflow and CRONTAB for a GFS parallel.', formatter_class=ArgumentDefaultsHelpFormatter)
    parser.add_argument('--expdir', help='full path to experiment directory containing config files', type=str, required=False, default=os.environ['PWD'])
    args = parser.parse_args()
    configs = wfu.get_configs(args.expdir)

    _base = wfu.config_parser([wfu.find_config('config.base', configs)])
    
    if not os.path.samefile(args.expdir, _base['EXPDIR']):
        print 'MISMATCH in experiment directories!'
        print 'config.base: EXPDIR = %s' % repr(_base['EXPDIR'])
        print 'input arg:     --expdir = %s' % repr(args.expdir)
        sys.exit(1)

    gfs_steps = ['prep', 'anal', 'fcst', 'postsnd', 'post', 'awips', 'gempak', 'vrfy', 'arch']
    hyb_steps = ['eobs', 'eomg', 'eupd', 'ecen', 'efcs', 'epos', 'earc']

    steps = gfs_steps + hyb_steps if _base.get('DOHYBVAR', 'NO') == 'YES' else gfs_steps

    dict_configs = wfu.source_configs(configs, steps)

    # Check and set gfs_cyc specific variables
    if dict_configs['base']['gfs_cyc'] != 0:
        dict_configs['base'] = get_gfs_cyc_dates(dict_configs['base'])

    # First create workflow XML
    create_xml(dict_configs)

    # Next create the crontab
    wfu.create_crontab(dict_configs['base'])

    return


def get_gfs_cyc_dates(base):
    '''
        Generate GFS dates from experiment dates and gfs_cyc choice
    '''

    base_out = base.copy()

    gfs_cyc = base['gfs_cyc']
    sdate = base['SDATE']
    edate = base['EDATE']

    interval_gfs = wfu.get_gfs_interval(gfs_cyc)

    # Set GFS cycling dates
    hrdet = 0
    if gfs_cyc == 1:
        hrinc = 24 - sdate.hour
        hrdet = edate.hour
    elif gfs_cyc == 2:
        if sdate.hour in [0, 12]:
            hrinc = 12
        elif sdate.hour in [6, 18]:
            hrinc = 6
        if edate.hour in [6, 18]:
            hrdet = 6
    elif gfs_cyc == 4:
        hrinc = 6
    sdate_gfs = sdate + timedelta(hours=hrinc)
    edate_gfs = edate - timedelta(hours=hrdet)
    if sdate_gfs > edate:
        print 'W A R N I N G!'
        print 'Starting date for GFS cycles is after Ending date of experiment'
        print 'SDATE = %s,     EDATE = %s' % (sdate.strftime('%Y%m%d%H'), edate.strftime('%Y%m%d%H'))
        print 'SDATE_GFS = %s, EDATE_GFS = %s' % (sdate_gfs.strftime('%Y%m%d%H'), edate_gfs.strftime('%Y%m%d%H'))
        gfs_cyc = 0

    base_out['gfs_cyc'] = gfs_cyc
    base_out['SDATE_GFS'] = sdate_gfs
    base_out['EDATE_GFS'] = edate_gfs
    base_out['INTERVAL_GFS'] = interval_gfs

    fhmax_gfs = {}
    for hh in ['00', '06', '12', '18']:
        fhmax_gfs[hh] = base.get('FHMAX_GFS_%s' % hh, 'FHMAX_GFS_00')
    base_out['FHMAX_GFS'] = fhmax_gfs

    return base_out


def get_preamble():
    '''
        Generate preamble for XML
    '''

    strings = []

    strings.append('<?xml version="1.0"?>\n')
    strings.append('<!DOCTYPE workflow\n')
    strings.append('[\n')
    strings.append('\t<!--\n')
    strings.append('\tPROGRAM\n')
    strings.append('\t\tMain workflow manager for cycling Global Forecast System\n')
    strings.append('\n')
    strings.append('\tAUTHOR:\n')
    strings.append('\t\tRahul Mahajan\n')
    strings.append('\t\trahul.mahajan@noaa.gov\n')
    strings.append('\n')
    strings.append('\tNOTES:\n')
    strings.append('\t\tThis workflow was automatically generated at %s\n' % datetime.now())
    strings.append('\t-->\n')

    return ''.join(strings)


def get_definitions(base):
    '''
        Create entities related to the experiment
    '''

    strings = []

    strings.append('\n')
    strings.append('\t<!-- Experiment parameters such as name, starting, ending dates -->\n')
    strings.append('\t<!ENTITY PSLOT "%s">\n' % base['PSLOT'])
    strings.append('\t<!ENTITY SDATE "%s">\n' % base['SDATE'].strftime('%Y%m%d%H%M'))
    strings.append('\t<!ENTITY EDATE "%s">\n' % base['EDATE'].strftime('%Y%m%d%H%M'))

    if base['gfs_cyc'] != 0:
        strings.append(get_gfs_dates(base))
        strings.append('\n')

    strings.append('\t<!-- Run Envrionment -->\n')
    strings.append('\t<!ENTITY RUN_ENVIR "%s">\n' % base['RUN_ENVIR'])
    strings.append('\n')
    strings.append('\t<!-- Experiment and Rotation directory -->\n')
    strings.append('\t<!ENTITY EXPDIR "%s">\n' % base['EXPDIR'])
    strings.append('\t<!ENTITY ROTDIR "%s">\n' % base['ROTDIR'])
    strings.append('\n')
    strings.append('\t<!-- Directories for driving the workflow -->\n')
    strings.append('\t<!ENTITY HOMEgfs  "%s">\n' % base['HOMEgfs'])
    strings.append('\t<!ENTITY JOBS_DIR "%s">\n' % base['BASE_JOB'])
    strings.append('\t<!ENTITY DMPDIR   "%s">\n' % base['DMPDIR'])
    strings.append('\n')
    strings.append('\t<!-- Machine related entities -->\n')
    strings.append('\t<!ENTITY ACCOUNT    "%s">\n' % base['ACCOUNT'])

    strings.append('\t<!ENTITY QUEUE      "%s">\n' % base['QUEUE'])
    if base['machine'] == 'THEIA' and wfu.check_slurm():
        strings.append('\t<!ENTITY QUEUE_ARCH "%s">\n' % base['QUEUE_ARCH'])
        strings.append('\t<!ENTITY PARTITION_ARCH "%s">\n' % base['QUEUE_ARCH'])
    else:
        strings.append('\t<!ENTITY QUEUE_ARCH "%s">\n' % base['QUEUE_ARCH'])
    strings.append('\t<!ENTITY SCHEDULER  "%s">\n' % wfu.get_scheduler(base['machine']))
    if 'COMPUTE_PARTITION' in base:
        strings.append('\t<!ENTITY COMPUTE_PARTITION "%s">\n' % base.get('COMPUTE_PARTITION',None))
    if 'SERVICE_PARTITION' in base:
        strings.append('\t<!ENTITY SERVICE_PARTITION "%s">\n' % base.get('SERVICE_PARTITION',None))
    strings.append('\n')
    strings.append('\t<!-- Toggle HPSS archiving -->\n')
    strings.append('\t<!ENTITY ARCHIVE_TO_HPSS "YES">\n')
    strings.append('\n')
    strings.append('\t<!-- ROCOTO parameters that control workflow -->\n')
    strings.append('\t<!ENTITY CYCLETHROTTLE "3">\n')
    strings.append('\t<!ENTITY TASKTHROTTLE  "20">\n')
    strings.append('\t<!ENTITY MAXTRIES      "2">\n')
    strings.append('\n')

    return ''.join(strings)


def get_gfs_dates(base):
    '''
        Generate GFS dates entities
    '''

    strings = []

    strings.append('\n')
    strings.append('\t<!-- Starting and ending dates for GFS cycle -->\n')
    strings.append('\t<!ENTITY SDATE_GFS    "%s">\n' % base['SDATE_GFS'].strftime('%Y%m%d%H%M'))
    strings.append('\t<!ENTITY EDATE_GFS    "%s">\n' % base['EDATE_GFS'].strftime('%Y%m%d%H%M'))
    strings.append('\t<!ENTITY INTERVAL_GFS "%s">\n' % base['INTERVAL_GFS'])

    return ''.join(strings)


def get_gdasgfs_resources(dict_configs, cdump='gdas'):
    '''
        Create GDAS or GFS resource entities
    '''

    base = dict_configs['base']
    machine = base.get('machine', 'WCOSS_C')
    do_bufrsnd = base.get('DO_BUFRSND', 'NO').upper()
    do_gempak = base.get('DO_GEMPAK', 'NO').upper()
    do_awips = base.get('DO_AWIPS', 'NO').upper()
    compute_partition = base.get('COMPUTE_PARTITION_LINE',None)
    service_partition = base.get('SERVICE_PARTITION_LINE',None)

    tasks = ['prep', 'anal', 'fcst', 'post', 'vrfy', 'arch']

    if cdump in ['gfs'] and do_bufrsnd in ['Y', 'YES']:
        tasks += ['postsnd']
    if cdump in ['gfs'] and do_gempak in ['Y', 'YES']:
        tasks += ['gempak']
    if cdump in ['gfs'] and do_awips in ['Y', 'YES']:
        tasks += ['awips']

    dict_resources = OrderedDict()

    for task in tasks:

        cfg = dict_configs[task]

        wtimestr, resstr, queuestr, memstr, natstr = wfu.get_resources(machine, cfg, task, cdump=cdump)
        taskstr = '%s_%s' % (task.upper(), cdump.upper())

        if task in ['arch','post']:
            partition = service_partition
        else:
            partition = compute_partition

        strings = []
        strings.append('\t<!ENTITY QUEUE_%s     "%s">\n' % (taskstr, queuestr))
        if base['machine'] == 'THEIA' and wfu.check_slurm() and task == 'arch':
            strings.append('\t<!ENTITY PARTITION_%s "&PARTITION_ARCH;">\n' % taskstr )
        strings.append('\t<!ENTITY WALLTIME_%s  "%s">\n' % (taskstr, wtimestr))
        strings.append('\t<!ENTITY RESOURCES_%s "%s">\n' % (taskstr, resstr))
<<<<<<< HEAD
        strings.append('\t<!ENTITY MEMORY_%s    "%s">\n' % (taskstr, memstr))
        strings.append('\t<!ENTITY NATIVE_%s    "%s">\n' % (taskstr, partition))
=======
        if len(memstr) != 0:
            strings.append('\t<!ENTITY MEMORY_%s    "%s">\n' % (taskstr, memstr))
>>>>>>> 6ca55564
        strings.append('\t<!ENTITY NATIVE_%s    "%s">\n' % (taskstr, natstr))

        dict_resources['%s%s' % (cdump, task)] = ''.join(strings)

    return dict_resources


def get_hyb_resources(dict_configs):
    '''
        Create hybrid resource entities
    '''

    base = dict_configs['base']
    machine = base.get('machine', 'WCOSS_C')
    lobsdiag_forenkf = base.get('lobsdiag_forenkf', '.false.').upper()
    eupd_cyc= base.get('EUPD_CYC', 'gdas').upper()
    compute_partition = base.get('COMPUTE_PARTITION_LINE',None)

    dict_resources = OrderedDict()

    # These tasks can be run in either or both cycles
    tasks1 = ['eobs', 'eomg', 'eupd']
    if lobsdiag_forenkf in ['.T.', '.TRUE.']:
        tasks.remove('eomg')

    if eupd_cyc in ['BOTH']:
        cdumps = ['gfs', 'gdas']
    elif eupd_cyc in ['GFS']:
        cdumps = ['gfs']
    elif eupd_cyc in ['GDAS']:
        cdumps = ['gdas']

    for cdump in cdumps:
        for task in tasks1:

            cfg = dict_configs['eobs'] if task in ['eomg'] else dict_configs[task]

            wtimestr, resstr, queuestr, memstr, natstr = wfu.get_resources(machine, cfg, task, cdump=cdump)

            taskstr = '%s_%s' % (task.upper(), cdump.upper())

            strings = []

            strings.append('\t<!ENTITY QUEUE_%s     "%s">\n' % (taskstr, queuestr))
            strings.append('\t<!ENTITY WALLTIME_%s  "%s">\n' % (taskstr, wtimestr))
            strings.append('\t<!ENTITY RESOURCES_%s "%s">\n' % (taskstr, resstr))
<<<<<<< HEAD
            strings.append('\t<!ENTITY MEMORY_%s    "%s">\n' % (taskstr, memstr))
            strings.append('\t<!ENTITY NATIVE_%s    "%s">\n' % (taskstr, compute_partition))
=======
            if len(memstr) != 0:
                strings.append('\t<!ENTITY MEMORY_%s    "%s">\n' % (taskstr, memstr))
            strings.append('\t<!ENTITY NATIVE_%s    "%s">\n' % (taskstr, natstr))
>>>>>>> 6ca55564

            dict_resources['%s%s' % (cdump, task)] = ''.join(strings)


    # These tasks are always run as part of the GDAS cycle
    cdump = 'gdas'
    tasks2 = ['ecen', 'efcs', 'epos', 'earc']
    for task in tasks2:

        cfg = dict_configs[task]

        wtimestr, resstr, queuestr, memstr, natstr = wfu.get_resources(machine, cfg, task, cdump=cdump)

        taskstr = '%s_%s' % (task.upper(), cdump.upper())

        strings = []
        strings.append('\t<!ENTITY QUEUE_%s     "%s">\n' % (taskstr, queuestr))
        if base['machine'] == 'THEIA' and wfu.check_slurm() and task == 'earc':
            strings.append('\t<!ENTITY PARTITION_%s "&PARTITION_ARCH;">\n' % taskstr )
        strings.append('\t<!ENTITY WALLTIME_%s  "%s">\n' % (taskstr, wtimestr))
        strings.append('\t<!ENTITY RESOURCES_%s "%s">\n' % (taskstr, resstr))
<<<<<<< HEAD
        strings.append('\t<!ENTITY MEMORY_%s    "%s">\n' % (taskstr, memstr))
        strings.append('\t<!ENTITY NATIVE_%s    "%s">\n' % (taskstr, compute_partition ))
=======
        if len(memstr) != 0:
            strings.append('\t<!ENTITY MEMORY_%s    "%s">\n' % (taskstr, memstr))
        strings.append('\t<!ENTITY NATIVE_%s    "%s">\n' % (taskstr, natstr))
>>>>>>> 6ca55564

        dict_resources['%s%s' % (cdump, task)] = ''.join(strings)

    return dict_resources


def get_gdasgfs_tasks(dict_configs, cdump='gdas'):
    '''
        Create GDAS or GFS tasks
    '''

    envars = []

    if wfu.check_slurm():
        envars.append(rocoto.create_envar(name='SLURM_SET', value='YES'))
    envars.append(rocoto.create_envar(name='RUN_ENVIR', value='&RUN_ENVIR;'))
    envars.append(rocoto.create_envar(name='HOMEgfs', value='&HOMEgfs;'))
    envars.append(rocoto.create_envar(name='EXPDIR', value='&EXPDIR;'))
    envars.append(rocoto.create_envar(name='CDATE', value='<cyclestr>@Y@m@d@H</cyclestr>'))
    envars.append(rocoto.create_envar(name='CDUMP', value='%s' % cdump))
    envars.append(rocoto.create_envar(name='PDY', value='<cyclestr>@Y@m@d</cyclestr>'))
    envars.append(rocoto.create_envar(name='cyc', value='<cyclestr>@H</cyclestr>'))

    base = dict_configs['base']
    gfs_cyc = base.get('gfs_cyc', 0)
    dohybvar = base.get('DOHYBVAR', 'NO').upper()
    eupd_cyc = base.get('EUPD_CYC', 'gdas').upper()
    do_bufrsnd = base.get('DO_BUFRSND', 'NO').upper()
    do_gempak = base.get('DO_GEMPAK', 'NO').upper()
    do_awips = base.get('DO_AWIPS', 'NO').upper()
    dumpsuffix = base.get('DUMP_SUFFIX', '')

    dict_tasks = OrderedDict()

    # prep
    deps = []
    dep_dict = {'type': 'metatask', 'name': '%spost' % 'gdas', 'offset': '-06:00:00'}
    deps.append(rocoto.add_dependency(dep_dict))
    data = '&ROTDIR;/gdas.@Y@m@d/@H/gdas.t@Hz.atmf009.nemsio'
    dep_dict = {'type': 'data', 'data': data, 'offset': '-06:00:00'}
    deps.append(rocoto.add_dependency(dep_dict))
    data = '&DMPDIR;/@Y@m@d@H/%s%s/%s.t@Hz.updated.status.tm00.bufr_d' % (cdump, dumpsuffix, cdump)
    dep_dict = {'type': 'data', 'data': data}
    deps.append(rocoto.add_dependency(dep_dict))
    dependencies = rocoto.create_dependency(dep_condition='and', dep=deps)

    gfs_enkf = True if eupd_cyc in ['BOTH', 'GFS'] and dohybvar in ['Y', 'YES'] else False

    if gfs_enkf and cdump in ['gfs']:
        if gfs_cyc == 4:
            task = wfu.create_wf_task('prep', cdump=cdump, envar=envars, dependency=dependencies)
        else:
            task = wfu.create_wf_task('prep', cdump=cdump, envar=envars, dependency=dependencies, cycledef='gdas')

    else:
        task = wfu.create_wf_task('prep', cdump=cdump, envar=envars, dependency=dependencies)

    dict_tasks['%sprep' % cdump] = task

    # anal
    deps = []
    dep_dict = {'type': 'task', 'name': '%sprep' % cdump}
    deps.append(rocoto.add_dependency(dep_dict))
    if dohybvar in ['y', 'Y', 'yes', 'YES']:
        dep_dict = {'type': 'metatask', 'name': '%sepmn' % 'gdas', 'offset': '-06:00:00'}
        deps.append(rocoto.add_dependency(dep_dict))
        dependencies = rocoto.create_dependency(dep_condition='and', dep=deps)
    else:
        dependencies = rocoto.create_dependency(dep=deps)
    task = wfu.create_wf_task('anal', cdump=cdump, envar=envars, dependency=dependencies)

    dict_tasks['%sanal' % cdump] = task

    # fcst
    deps = []
    dep_dict = {'type': 'task', 'name': '%sanal' % cdump}
    deps.append(rocoto.add_dependency(dep_dict))
    if cdump in ['gdas']:
        dep_dict = {'type': 'cycleexist', 'condition': 'not', 'offset': '-06:00:00'}
        deps.append(rocoto.add_dependency(dep_dict))
        dependencies = rocoto.create_dependency(dep_condition='or', dep=deps)
    elif cdump in ['gfs']:
        dependencies = rocoto.create_dependency(dep=deps)
    task = wfu.create_wf_task('fcst', cdump=cdump, envar=envars, dependency=dependencies)

    dict_tasks['%sfcst' % cdump] = task

    # post
    deps = []
    data = '&ROTDIR;/%s.@Y@m@d/@H/%s.t@Hz.log#dep#.nemsio' % (cdump, cdump)
    dep_dict = {'type': 'data', 'data': data}
    deps.append(rocoto.add_dependency(dep_dict))
    dep_dict = {'type': 'task', 'name': '%sfcst' % cdump}
    deps.append(rocoto.add_dependency(dep_dict))
    dependencies = rocoto.create_dependency(dep_condition='or', dep=deps)
    fhrgrp = rocoto.create_envar(name='FHRGRP', value='#grp#')
    fhrlst = rocoto.create_envar(name='FHRLST', value='#lst#')
    ROTDIR = rocoto.create_envar(name='ROTDIR', value='&ROTDIR;')
    postenvars = envars + [fhrgrp] + [fhrlst] + [ROTDIR]
    varname1, varname2, varname3 = 'grp', 'dep', 'lst'
    varval1, varval2, varval3 = get_postgroups(dict_configs['post'], cdump=cdump)
    vardict = {varname2: varval2, varname3: varval3}
    task = wfu.create_wf_task('post', cdump=cdump, envar=postenvars, dependency=dependencies,
                              metatask='post', varname=varname1, varval=varval1, vardict=vardict)

    dict_tasks['%spost' % cdump] = task

    # vrfy
    deps = []
    dep_dict = {'type': 'metatask', 'name': '%spost' % cdump}
    deps.append(rocoto.add_dependency(dep_dict))
    dependencies = rocoto.create_dependency(dep=deps)
    task = wfu.create_wf_task('vrfy', cdump=cdump, envar=envars, dependency=dependencies)

    dict_tasks['%svrfy' % cdump] = task


    if cdump in ['gfs'] and do_bufrsnd in ['Y', 'YES']:
        #postsnd
        deps = []
        dep_dict = {'type': 'task', 'name': '%sfcst' % cdump}
        deps.append(rocoto.add_dependency(dep_dict))
        dependencies = rocoto.create_dependency(dep=deps)
        task = wfu.create_wf_task('postsnd', cdump=cdump, envar=envars, dependency=dependencies)

        dict_tasks['%spostsnd' % cdump] = task

    if cdump in ['gfs'] and do_awips in ['Y', 'YES']:
        # awips
        deps = []
        data = '&ROTDIR;/%s.@Y@m@d/@H/%s.t@Hz.sfluxgrb#dep#.grib2.idx' % (cdump, cdump)
        dep_dict = {'type': 'data', 'data': data}
        deps.append(rocoto.add_dependency(dep_dict))
        dep_dict = {'type': 'metatask', 'name': '%spost' % cdump}
        deps.append(rocoto.add_dependency(dep_dict))
        dependencies = rocoto.create_dependency(dep_condition='or', dep=deps)
        fhrgrp = rocoto.create_envar(name='FHRGRP', value='#grp#')
        fhrlst = rocoto.create_envar(name='FHRLST', value='#lst#')
        ROTDIR = rocoto.create_envar(name='ROTDIR', value='&ROTDIR;')
        awipsenvars = envars + [fhrgrp] + [fhrlst] + [ROTDIR]
        varname1, varname2, varname3 = 'grp', 'dep', 'lst'
        varval1, varval2, varval3 = get_awipsgroups(dict_configs['awips'], cdump=cdump)
        vardict = {varname2: varval2, varname3: varval3}
        task = wfu.create_wf_task('awips', cdump=cdump, envar=awipsenvars, dependency=dependencies,
                                  metatask='awips', varname=varname1, varval=varval1, vardict=vardict)
        
        dict_tasks['%sawips' % cdump] = task

    if cdump in ['gfs'] and do_gempak in ['Y', 'YES']:
        # gempak
        deps = []
        dep_dict = {'type': 'metatask', 'name': '%spost' % cdump}
        deps.append(rocoto.add_dependency(dep_dict))
        dependencies = rocoto.create_dependency(dep=deps)
        task = wfu.create_wf_task('gempak', cdump=cdump, envar=envars, dependency=dependencies)

        dict_tasks['%sgempak' % cdump] = task

    # arch
    deps = []
    dep_dict = {'type': 'task', 'name': '%svrfy' % cdump}
    deps.append(rocoto.add_dependency(dep_dict))
    dep_dict = {'type': 'streq', 'left': '&ARCHIVE_TO_HPSS;', 'right': 'YES'}
    deps.append(rocoto.add_dependency(dep_dict))
    dependencies = rocoto.create_dependency(dep_condition='and', dep=deps)
    task = wfu.create_wf_task('arch', cdump=cdump, envar=envars, dependency=dependencies)

    dict_tasks['%sarch' % cdump] = task

    return dict_tasks


def get_hyb_tasks(dict_configs, cycledef='enkf'):
    '''
        Create Hybrid tasks
    '''

    # Determine groups based on ensemble size and grouping
    base = dict_configs['base']
    nens = base['NMEM_ENKF']
    lobsdiag_forenkf = base.get('lobsdiag_forenkf', '.false.').upper()
    eupd_cyc = base.get('EUPD_CYC', 'gdas').upper()

    eobs = dict_configs['eobs']
    nens_eomg = eobs['NMEM_EOMGGRP']
    neomg_grps = nens / nens_eomg
    EOMGGROUPS = ' '.join(['%02d' % x for x in range(1, neomg_grps + 1)])

    efcs = dict_configs['efcs']
    nens_efcs = efcs['NMEM_EFCSGRP']
    nefcs_grps = nens / nens_efcs
    EFCSGROUPS = ' '.join(['%02d' % x for x in range(1, nefcs_grps + 1)])

    earc = dict_configs['earc']
    nens_earc = earc['NMEM_EARCGRP']
    nearc_grps = nens / nens_earc
    EARCGROUPS = ' '.join(['%02d' % x for x in range(0, nearc_grps + 1)])

    envars = []
    if wfu.check_slurm():
       envars.append(rocoto.create_envar(name='SLURM_SET', value='YES'))
    envars.append(rocoto.create_envar(name='RUN_ENVIR', value='&RUN_ENVIR;'))
    envars.append(rocoto.create_envar(name='HOMEgfs', value='&HOMEgfs;'))
    envars.append(rocoto.create_envar(name='EXPDIR', value='&EXPDIR;'))
    envars.append(rocoto.create_envar(name='CDATE', value='<cyclestr>@Y@m@d@H</cyclestr>'))
    #envars.append(rocoto.create_envar(name='CDUMP', value='%s' % cdump))
    envars.append(rocoto.create_envar(name='PDY', value='<cyclestr>@Y@m@d</cyclestr>'))
    envars.append(rocoto.create_envar(name='cyc', value='<cyclestr>@H</cyclestr>'))

    ensgrp = rocoto.create_envar(name='ENSGRP', value='#grp#')

    dict_tasks = OrderedDict()

    if eupd_cyc in ['BOTH']:
        cdumps = ['gfs', 'gdas']
    elif eupd_cyc in ['GFS']:
        cdumps = ['gfs']
    elif eupd_cyc in ['GDAS']:
        cdumps = ['gdas']

    for cdump in cdumps:

        envar_cdump = rocoto.create_envar(name='CDUMP', value='%s' % cdump)
        envars1 = envars + [envar_cdump]

        # eobs
        deps = []
        dep_dict = {'type': 'task', 'name': '%sprep' % cdump}
        deps.append(rocoto.add_dependency(dep_dict))
        dep_dict = {'type': 'metatask', 'name': '%sepmn' % 'gdas', 'offset': '-06:00:00'}
        deps.append(rocoto.add_dependency(dep_dict))
        dependencies = rocoto.create_dependency(dep_condition='and', dep=deps)
        task = wfu.create_wf_task('eobs', cdump=cdump, envar=envars1, dependency=dependencies, cycledef=cycledef)

        dict_tasks['%seobs' % cdump] = task

        # eomn, eomg
        if lobsdiag_forenkf in ['.F.', '.FALSE.']:
            deps = []
            dep_dict = {'type': 'task', 'name': '%seobs' % cdump}
            deps.append(rocoto.add_dependency(dep_dict))
            dependencies = rocoto.create_dependency(dep=deps)
            eomgenvars= envars1 + [ensgrp]
            task = wfu.create_wf_task('eomg', cdump=cdump, envar=eomgenvars, dependency=dependencies,
                                      metatask='eomn', varname='grp', varval=EOMGGROUPS, cycledef=cycledef)

            dict_tasks['%seomn' % cdump] = task

        # eupd
        deps = []
        if lobsdiag_forenkf in ['.F.', '.FALSE.']:
            dep_dict = {'type': 'metatask', 'name': '%seomn' % cdump}
        else:
            dep_dict = {'type': 'task', 'name': '%seobs' % cdump}
        deps.append(rocoto.add_dependency(dep_dict))
        dependencies = rocoto.create_dependency(dep=deps)
        task = wfu.create_wf_task('eupd', cdump=cdump, envar=envars1, dependency=dependencies, cycledef=cycledef)

        dict_tasks['%seupd' % cdump] = task

    # All hybrid tasks beyond this point are always executed in the GDAS cycle
    cdump = 'gdas'
    envar_cdump = rocoto.create_envar(name='CDUMP', value='%s' % cdump)
    envars1 = envars + [envar_cdump]
    cdump_eupd = 'gfs' if eupd_cyc in ['GFS'] else 'gdas'

    # ecen
    deps = []
    dep_dict = {'type': 'task', 'name': '%sanal' % cdump}
    deps.append(rocoto.add_dependency(dep_dict))
    dep_dict = {'type': 'task', 'name': '%seupd' % cdump_eupd}
    deps.append(rocoto.add_dependency(dep_dict))
    dependencies = rocoto.create_dependency(dep_condition='and', dep=deps)
    task = wfu.create_wf_task('ecen', cdump=cdump, envar=envars1, dependency=dependencies, cycledef=cycledef)

    dict_tasks['%secen' % cdump] = task

    # efmn, efcs
    deps = []
    dep_dict = {'type': 'task', 'name': '%secen' % cdump}
    deps.append(rocoto.add_dependency(dep_dict))
    dep_dict = {'type': 'cycleexist', 'condition': 'not', 'offset': '-06:00:00'}
    deps.append(rocoto.add_dependency(dep_dict))
    dependencies = rocoto.create_dependency(dep_condition='or', dep=deps)
    efcsenvars = envars1 + [ensgrp]
    task = wfu.create_wf_task('efcs', cdump=cdump, envar=efcsenvars, dependency=dependencies,
                              metatask='efmn', varname='grp', varval=EFCSGROUPS, cycledef=cycledef)

    dict_tasks['%sefmn' % cdump] = task

    # epmn, epos
    deps = []
    dep_dict = {'type': 'metatask', 'name': '%sefmn' % cdump}
    deps.append(rocoto.add_dependency(dep_dict))
    dependencies = rocoto.create_dependency(dep=deps)
    fhrgrp = rocoto.create_envar(name='FHRGRP', value='#grp#')
    fhrlst = rocoto.create_envar(name='FHRLST', value='#lst#')
    eposenvars = envars1 + [fhrgrp] + [fhrlst]
    varname1, varname2, varname3 = 'grp', 'dep', 'lst'
    varval1, varval2, varval3 = get_eposgroups(dict_configs['epos'], cdump=cdump)
    vardict = {varname2: varval2, varname3: varval3}
    task = wfu.create_wf_task('epos', cdump=cdump, envar=eposenvars, dependency=dependencies,
                              metatask='epmn', varname=varname1, varval=varval1, vardict=vardict)

    dict_tasks['%sepmn' % cdump] = task

    # eamn, earc
    deps = []
    dep_dict = {'type': 'metatask', 'name': '%sepmn' % cdump}
    deps.append(rocoto.add_dependency(dep_dict))
    dependencies = rocoto.create_dependency(dep=deps)
    earcenvars = envars1 + [ensgrp]
    task = wfu.create_wf_task('earc', cdump=cdump, envar=earcenvars, dependency=dependencies,
                              metatask='eamn', varname='grp', varval=EARCGROUPS, cycledef=cycledef)

    dict_tasks['%seamn' % cdump] = task

    return  dict_tasks


def get_workflow_header(base):
    '''
        Create the workflow header block
    '''

    strings = []

    strings.append('\n')
    strings.append(']>\n')
    strings.append('\n')
    strings.append('<workflow realtime="F" scheduler="&SCHEDULER;" cyclethrottle="&CYCLETHROTTLE;" taskthrottle="&TASKTHROTTLE;">\n')
    strings.append('\n')
    strings.append('\t<log verbosity="10"><cyclestr>&EXPDIR;/logs/@Y@m@d@H.log</cyclestr></log>\n')
    strings.append('\n')
    strings.append('\t<!-- Define the cycles -->\n')
    strings.append('\t<cycledef group="first">&SDATE;     &SDATE;     06:00:00</cycledef>\n')
    strings.append('\t<cycledef group="enkf" >&SDATE;     &EDATE;     06:00:00</cycledef>\n')
    strings.append('\t<cycledef group="gdas" >&SDATE;     &EDATE;     06:00:00</cycledef>\n')
    if base['gfs_cyc'] != 0:
        strings.append('\t<cycledef group="gfs"  >&SDATE_GFS; &EDATE_GFS; &INTERVAL_GFS;</cycledef>\n')

    strings.append('\n')

    return ''.join(strings)


def get_workflow_footer():
    '''
        Generate workflow footer
    '''

    strings = []
    strings.append('\n</workflow>\n')

    return ''.join(strings)


def get_postgroups(post, cdump='gdas'):

    fhmin = post['FHMIN']
    fhmax = post['FHMAX']
    fhout = post['FHOUT']

    # Get a list of all forecast hours
    if cdump in ['gdas']:
        fhrs = range(fhmin, fhmax+fhout, fhout)
    elif cdump in ['gfs']:
        fhmax = np.max([post['FHMAX_GFS_00'],post['FHMAX_GFS_06'],post['FHMAX_GFS_12'],post['FHMAX_GFS_18']])
        fhout = post['FHOUT_GFS']
        fhmax_hf = post['FHMAX_HF_GFS']
        fhout_hf = post['FHOUT_HF_GFS']
        fhrs_hf = range(fhmin, fhmax_hf+fhout_hf, fhout_hf)
        fhrs = fhrs_hf + range(fhrs_hf[-1]+fhout, fhmax+fhout, fhout)

    npostgrp = post['NPOSTGRP']
    ngrps = npostgrp if len(fhrs) > npostgrp else len(fhrs)

    fhrs = ['f%03d' % f for f in fhrs]
    fhrs = np.array_split(fhrs, ngrps)
    fhrs = [f.tolist() for f in fhrs]

    fhrgrp = ' '.join(['%03d' % x for x in range(0, ngrps+1)])
    fhrdep = ' '.join(['f000'] + [f[-1] for f in fhrs])
    fhrlst = ' '.join(['anl'] + ['_'.join(f) for f in fhrs])

    return fhrgrp, fhrdep, fhrlst

def get_awipsgroups(awips, cdump='gdas'):

    fhmin = awips['FHMIN']
    fhmax = awips['FHMAX']
    fhout = awips['FHOUT']

    # Get a list of all forecast hours
    if cdump in ['gdas']:
        fhrs = range(fhmin, fhmax+fhout, fhout)
    elif cdump in ['gfs']:
        fhmax = np.max([awips['FHMAX_GFS_00'],awips['FHMAX_GFS_06'],awips['FHMAX_GFS_12'],awips['FHMAX_GFS_18']])
        fhout = awips['FHOUT_GFS']
        fhmax_hf = awips['FHMAX_HF_GFS']
        fhout_hf = awips['FHOUT_HF_GFS']
        if fhmax > 240:
            fhmax = 240
        if fhmax_hf > 240:
            fhmax_hf = 240
        fhrs_hf = range(fhmin, fhmax_hf+fhout_hf, fhout_hf)
        fhrs = fhrs_hf + range(fhrs_hf[-1]+fhout, fhmax+fhout, fhout)

    nawipsgrp = awips['NAWIPSGRP']
    ngrps = nawipsgrp if len(fhrs) > nawipsgrp else len(fhrs)

    fhrs = ['f%03d' % f for f in fhrs]
    fhrs = np.array_split(fhrs, ngrps)
    fhrs = [f.tolist() for f in fhrs]

    fhrgrp = ' '.join(['%03d' % x for x in range(0, ngrps)])
    fhrdep = ' '.join([f[-1] for f in fhrs])
    fhrlst = ' '.join(['_'.join(f) for f in fhrs])

    return fhrgrp, fhrdep, fhrlst

def get_eposgroups(epos, cdump='gdas'):

    fhmin = epos['FHMIN_ENKF']
    fhmax = epos['FHMAX_ENKF']
    fhout = epos['FHOUT_ENKF']
    fhrs = range(fhmin, fhmax+fhout, fhout)

    neposgrp = epos['NEPOSGRP']
    ngrps = neposgrp if len(fhrs) > neposgrp else len(fhrs)

    fhrs = ['f%03d' % f for f in fhrs]
    fhrs = np.array_split(fhrs, ngrps)
    fhrs = [f.tolist() for f in fhrs]

    fhrgrp = ' '.join(['%03d' % x for x in range(0, ngrps)])
    fhrdep = ' '.join([f[-1] for f in fhrs])
    fhrlst = ' '.join(['_'.join(f) for f in fhrs])

    return fhrgrp, fhrdep, fhrlst


def dict_to_strings(dict_in):

    strings = []
    for key in dict_in.keys():
        strings.append(dict_in[key])
        strings.append('\n')

    return ''.join(strings)


def create_xml(dict_configs):
    '''
        Given an dictionary of sourced config files,
        create the workflow XML
    '''

    from  __builtin__ import any as b_any

    base = dict_configs['base']
    dohybvar = base.get('DOHYBVAR', 'NO').upper()
    gfs_cyc = base.get('gfs_cyc', 0)
    eupd_cyc = base.get('EUPD_CYC', 'gdas').upper()

    # Start collecting workflow pieces
    preamble = get_preamble()
    definitions = get_definitions(base)
    workflow_header = get_workflow_header(base)
    workflow_footer = get_workflow_footer()

    # Get GDAS related entities, resources, workflow
    dict_gdas_resources = get_gdasgfs_resources(dict_configs)
    dict_gdas_tasks = get_gdasgfs_tasks(dict_configs)

    # Get hybrid related entities, resources, workflow
    if dohybvar in ['Y', 'YES']:

        dict_hyb_resources = get_hyb_resources(dict_configs)
        dict_hyb_tasks = get_hyb_tasks(dict_configs)

        # Removes <memory>&MEMORY_JOB_DUMP</memory> post mortem from hyb tasks
        hyp_tasks = {'gdaseobs':'gdaseobs', 'gdaseomg':'gdaseomn', 'gdaseupd':'gdaseupd','gdasecen':'gdasecen','gdasefcs':'gdasefmn','gdasepos':'gdasepmn','gdasearc':'gdaseamn'}
        for each_task, each_resource_string in dict_hyb_resources.iteritems():
            #print each_task,hyp_tasks[each_task]
            #print dict_hyb_tasks[hyp_tasks[each_task]]
            if 'MEMORY' not in each_resource_string:
                if each_task in dict_hyb_tasks:
                    temp_task_string = []
                    for each_line in re.split(r'(\s+)', dict_hyb_tasks[each_task]):
                        if 'memory' not in each_line:
                             temp_task_string.append(each_line)
                    dict_hyb_tasks[each_task] = ''.join(temp_task_string)
                if hyp_tasks[each_task] in dict_hyb_tasks: 
                    temp_task_string = []
                    for each_line in re.split(r'(\s+)', dict_hyb_tasks[hyp_tasks[each_task]]):
                        if 'memory' not in each_line:
                             temp_task_string.append(each_line)
                    dict_hyb_tasks[hyp_tasks[each_task]] = ''.join(temp_task_string)

    # Get GFS cycle related entities, resources, workflow
    dict_gfs_resources = get_gdasgfs_resources(dict_configs, cdump='gfs')
    dict_gfs_tasks = get_gdasgfs_tasks(dict_configs, cdump='gfs')

    # Removes <memory>&MEMORY_JOB_DUMP</memory> post mortem from gdas tasks
    for each_task, each_resource_string in dict_gdas_resources.iteritems():
        if each_task not in dict_gdas_tasks:
            continue
        if 'MEMORY' not in each_resource_string:
            temp_task_string = []
            for each_line in re.split(r'(\s+)', dict_gdas_tasks[each_task]):
                if 'memory' not in each_line:
                     temp_task_string.append(each_line)
            dict_gdas_tasks[each_task] = ''.join(temp_task_string)

    # Removes <memory>&MEMORY_JOB_DUMP</memory> post mortem from gfs tasks
    for each_task, each_resource_string in dict_gfs_resources.iteritems():
        if each_task not in dict_gfs_tasks:
            continue
        if 'MEMORY' not in each_resource_string:
            temp_task_string = []
            for each_line in re.split(r'(\s+)', dict_gfs_tasks[each_task]):
                if 'memory' not in each_line:
                     temp_task_string.append(each_line)
            dict_gfs_tasks[each_task] = ''.join(temp_task_string)

    # Put together the XML file
    xmlfile = []

    xmlfile.append(preamble)

    xmlfile.append(definitions)

    xmlfile.append(dict_to_strings(dict_gdas_resources))

    if dohybvar in ['Y', 'YES']:
        xmlfile.append(dict_to_strings(dict_hyb_resources))

    if gfs_cyc != 0:
        xmlfile.append(dict_to_strings(dict_gfs_resources))
    elif gfs_cyc == 0 and dohybvar in ['Y', 'YES'] and eupd_cyc in ['BOTH', 'GFS']:
        xmlfile.append(dict_gfs_resources['gfsprep'])

    xmlfile.append(workflow_header)

    xmlfile.append(dict_to_strings(dict_gdas_tasks))

    if dohybvar in ['Y', 'YES']:
        xmlfile.append(dict_to_strings(dict_hyb_tasks))

    if gfs_cyc != 0:
        xmlfile.append(dict_to_strings(dict_gfs_tasks))
    elif gfs_cyc == 0 and dohybvar in ['Y', 'YES'] and eupd_cyc in ['BOTH', 'GFS']:
        xmlfile.append(dict_gfs_tasks['gfsprep'])
        xmlfile.append('\n')

    xmlfile.append(wfu.create_firstcyc_task())

    xmlfile.append(workflow_footer)

    # Write the XML file
    fh = open('%s/%s.xml' % (base['EXPDIR'], base['PSLOT']), 'w')
    fh.write(''.join(xmlfile))
    fh.close()

    return


if __name__ == '__main__':
    main()
    sys.exit(0)<|MERGE_RESOLUTION|>--- conflicted
+++ resolved
@@ -256,13 +256,8 @@
             strings.append('\t<!ENTITY PARTITION_%s "&PARTITION_ARCH;">\n' % taskstr )
         strings.append('\t<!ENTITY WALLTIME_%s  "%s">\n' % (taskstr, wtimestr))
         strings.append('\t<!ENTITY RESOURCES_%s "%s">\n' % (taskstr, resstr))
-<<<<<<< HEAD
-        strings.append('\t<!ENTITY MEMORY_%s    "%s">\n' % (taskstr, memstr))
-        strings.append('\t<!ENTITY NATIVE_%s    "%s">\n' % (taskstr, partition))
-=======
         if len(memstr) != 0:
             strings.append('\t<!ENTITY MEMORY_%s    "%s">\n' % (taskstr, memstr))
->>>>>>> 6ca55564
         strings.append('\t<!ENTITY NATIVE_%s    "%s">\n' % (taskstr, natstr))
 
         dict_resources['%s%s' % (cdump, task)] = ''.join(strings)
@@ -309,14 +304,9 @@
             strings.append('\t<!ENTITY QUEUE_%s     "%s">\n' % (taskstr, queuestr))
             strings.append('\t<!ENTITY WALLTIME_%s  "%s">\n' % (taskstr, wtimestr))
             strings.append('\t<!ENTITY RESOURCES_%s "%s">\n' % (taskstr, resstr))
-<<<<<<< HEAD
-            strings.append('\t<!ENTITY MEMORY_%s    "%s">\n' % (taskstr, memstr))
-            strings.append('\t<!ENTITY NATIVE_%s    "%s">\n' % (taskstr, compute_partition))
-=======
             if len(memstr) != 0:
                 strings.append('\t<!ENTITY MEMORY_%s    "%s">\n' % (taskstr, memstr))
             strings.append('\t<!ENTITY NATIVE_%s    "%s">\n' % (taskstr, natstr))
->>>>>>> 6ca55564
 
             dict_resources['%s%s' % (cdump, task)] = ''.join(strings)
 
@@ -338,14 +328,9 @@
             strings.append('\t<!ENTITY PARTITION_%s "&PARTITION_ARCH;">\n' % taskstr )
         strings.append('\t<!ENTITY WALLTIME_%s  "%s">\n' % (taskstr, wtimestr))
         strings.append('\t<!ENTITY RESOURCES_%s "%s">\n' % (taskstr, resstr))
-<<<<<<< HEAD
-        strings.append('\t<!ENTITY MEMORY_%s    "%s">\n' % (taskstr, memstr))
-        strings.append('\t<!ENTITY NATIVE_%s    "%s">\n' % (taskstr, compute_partition ))
-=======
         if len(memstr) != 0:
             strings.append('\t<!ENTITY MEMORY_%s    "%s">\n' % (taskstr, memstr))
         strings.append('\t<!ENTITY NATIVE_%s    "%s">\n' % (taskstr, natstr))
->>>>>>> 6ca55564
 
         dict_resources['%s%s' % (cdump, task)] = ''.join(strings)
 
