--- conflicted
+++ resolved
@@ -1,10 +1,5 @@
-<<<<<<< HEAD
 #! /usr/bin/env bash
-                                                                  
-=======
-#!/bin/bash
-#
->>>>>>> f04f3ba4
+
 ################################################################################
 #
 # UNIX Script Documentation Block
@@ -29,15 +24,7 @@
 
 source "$HOMEgfs/ush/preamble.sh"
 
-<<<<<<< HEAD
 # 0.a Basic modes of operation
-   
-=======
-  # Use LOUD variable to turn on/off trace.  Defaults to YES (on).
-  export LOUD=${LOUD:-YES}; [[ $LOUD = yes ]] && export LOUD=YES
-  [[ "$LOUD" != YES ]] && set +x
-
->>>>>>> f04f3ba4
   bloc=$1
   ymdh=$2
   specdir=$3
