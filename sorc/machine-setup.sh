--- conflicted
+++ resolved
@@ -49,12 +49,9 @@
     module purge
     module use /scratch2/NCEPDEV/nwprod/hpc-stack/libs/hpc-stack/modulefiles/stack
     module load hpc/1.1.0
-<<<<<<< HEAD
     module load hpc-intel/18.0.5.274
     module load hpc-impi/2018.0.4
-=======
     module load cmake/3.20.0
->>>>>>> cfca8bb2
 
     export myFC=mpiifort
     export FCOMP=mpiifort
@@ -100,21 +97,12 @@
 	source /usrx/local/prod/lmod/lmod/init/$__ms_shell
     fi
     target=wcoss_dell_p3
-<<<<<<< HEAD
-=======
-    module purge 
-    module use /gpfs/dell2/usrx/local/nceplibs/dev/hpc-stack/libs/hpc-stack/modulefiles
-    module load hpc/1.1.0
-    module load cmake/3.20.0
-
-##---------------------------------------------------------------------------
->>>>>>> cfca8bb2
-
     module purge 
     module use /usrx/local/nceplibs/dev/hpc-stack/libs/hpc-stack/modulefiles/stack
     module load hpc/1.1.0
     module load hpc-ips/18.0.1.163
     module load hpc-impi/18.0.1
+    module load cmake/3.20.0
 
 ##---------------------------------------------------------------------------
 elif [[ -d /glade ]] ; then
