--- conflicted
+++ resolved
@@ -19,46 +19,36 @@
 target=""
 USERNAME=`echo $LOGNAME | awk '{ print tolower($0)'}`
 ##---------------------------------------------------------------------------
-<<<<<<< HEAD
 if [[ -d /lfs3 ]] ; then
     # We are on NOAA Jet
-=======
-export hname=`hostname | cut -c 1,1`
-if [[ -d /scratch1 ]] ; then
-if [  $hname == 'h'  ] ; then
+    export hname=`hostname | cut -c 1,1`
     # We are on NOAA Hera
->>>>>>> bf28204a
+    module load intel/15.0.3.187
+    module load  impi
+    #export  NCEPLIBS=/mnt/lfs3/projects/hfv3gfs/gwv/ljtjet/lib
+    export NCEPLIBS=/mnt/lfs3/projects/hfv3gfs/gwv/ljtjet/lib
+    export NCEPLIBS=/mnt/lfs3/projects/hfv3gfs/gwv/NCEPLIBS.15X
+
+elif [[ -d /scratch1 ]] ; then
+  if [  $hname == 'h'  ] ; then
+
     if ( ! eval module help > /dev/null 2>&1 ) ; then
 	echo load the module command 1>&2
         source /apps/lmod/lmod/init/$__ms_shell
     fi
     target=hera
     module purge
-<<<<<<< HEAD
-module load intel/15.0.3.187
-module load  impi
-#export  NCEPLIBS=/mnt/lfs3/projects/hfv3gfs/gwv/ljtjet/lib
-     export NCEPLIBS=/mnt/lfs3/projects/hfv3gfs/gwv/ljtjet/lib
-export NCEPLIBS=/mnt/lfs3/projects/hfv3gfs/gwv/NCEPLIBS.15X
-=======
-module load intel
-module load impi
-#export NCEPLIBS=/scratch1/NCEPDEV/global/gwv/l819/lib
-export NCEPLIBS=/scratch2/NCEPDEV/nwprod/NCEPLIBS
-
->>>>>>> bf28204a
-     module use $NCEPLIBS/modulefiles
-export WRFPATH=$NCEPLIBS/wrf.shared.new/v1.1.1/src
-export myFC=mpiifort
-export FCOMP=mpiifort
-<<<<<<< HEAD
-##---------------------------------------------------------------------------
+    module load intel
+    module load impi
+    #export NCEPLIBS=/scratch1/NCEPDEV/global/gwv/l819/lib
+    export NCEPLIBS=/scratch2/NCEPDEV/nwprod/NCEPLIBS
+  fi
+  module use $NCEPLIBS/modulefiles
+  export WRFPATH=$NCEPLIBS/wrf.shared.new/v1.1.1/src
+  export myFC=mpiifort
+  export FCOMP=mpiifort
+
 elif [[ -d /scratch3 ]] ; then
-=======
-
-##---------------------------------------------------------------------------
-elif [  $hname == 't'  ] ; then
->>>>>>> bf28204a
     # We are on NOAA Theia
     if ( ! eval module help > /dev/null 2>&1 ) ; then
 	echo load the module command 1>&2
@@ -76,10 +66,6 @@
 export FCOMP=mpiifort
 module load  ncl/6.3.0   
 #END GWV ADD
-<<<<<<< HEAD
-=======
-fi
->>>>>>> bf28204a
 
 ##---------------------------------------------------------------------------
 elif [[ -d /gpfs/hps && -e /etc/SuSE-release ]] ; then
@@ -174,16 +160,16 @@
     fi
     target=wcoss
     module purge
-#GWV ADD
-module load ics/16.0.3 ibmpe
-export NCEPLIBS=/gpfs/dell2/emc/modeling/noscrub/cases/l612p/lib
-#export NCEPLIBS=/tmp/l626/lib                                         
-module use $NCEPLIBS/modulefiles
-export WRFPATH=$NCEPLIBS/wrf.shared.new/v1.1.1/src
-export myFC=mpiifort
-export FCOMP=mpiifort
-export OPENMP="-openmp"
-export myFCFLAGS="-O3 -convert big_endian -traceback -g -fp-model source   -fpp"
+    #GWV ADD
+    module load ics/16.0.3 ibmpe
+    export NCEPLIBS=/gpfs/dell2/emc/modeling/noscrub/cases/l612p/lib
+    #export NCEPLIBS=/tmp/l626/lib                                         
+    module use $NCEPLIBS/modulefiles
+    export WRFPATH=$NCEPLIBS/wrf.shared.new/v1.1.1/src
+    export myFC=mpiifort
+    export FCOMP=mpiifort
+    export OPENMP="-openmp"
+    export myFCFLAGS="-O3 -convert big_endian -traceback -g -fp-model source   -fpp"
 
 #GWV ENDADD
 ##---------------------------------------------------------------------------
@@ -240,21 +226,18 @@
       unset __ms_source_etc_profile
     fi
 
-target=gaea
-
-# GWV ADD
-module load craype
-module load intel
-export NCEPLIBS=/lustre/f2/dev/ncep/George.Vandenberghe/NEWCOPY/l508/lib/
-module use $NCEPLIBS/modulefiles
-export myFC=ftn      
-export WRFPATH=$NCEPLIBS/wrf.shared.new/v1.1.1/src                                                    
-export FCOMP=ftn
+    target=gaea
+
+    # GWV ADD
+    module load craype
+    module load intel
+    export NCEPLIBS=/lustre/f2/dev/ncep/George.Vandenberghe/NEWCOPY/l508/lib/
+    module use $NCEPLIBS/modulefiles
+    export myFC=ftn      
+    export WRFPATH=$NCEPLIBS/wrf.shared.new/v1.1.1/src                                                  export FCOMP=ftn
 # END GWV ADD
 
 ##---------------------------------------------------------------------------
-<<<<<<< HEAD
-=======
 elif [[ -d /lfs3 ]] ; then
     # We are on NOAA Jet
     if ( ! eval module help > /dev/null 2>&1 ) ; then
@@ -263,16 +246,15 @@
     fi
     target=jet
     module purge
-module load intel/15.0.3.187
-module load  impi
-#export  NCEPLIBS=/mnt/lfs3/projects/hfv3gfs/gwv/ljtjet/lib
-     export NCEPLIBS=/mnt/lfs3/projects/hfv3gfs/gwv/ljtjet/lib
-export NCEPLIBS=/mnt/lfs3/projects/hfv3gfs/gwv/NCEPLIBS.15X
-     module use $NCEPLIBS/modulefiles
-export WRFPATH=$NCEPLIBS/wrf.shared.new/v1.1.1/src
-export myFC=mpiifort
-
->>>>>>> bf28204a
+    module load intel/15.0.3.187
+    module load  impi
+    #export  NCEPLIBS=/mnt/lfs3/projects/hfv3gfs/gwv/ljtjet/lib
+    export NCEPLIBS=/mnt/lfs3/projects/hfv3gfs/gwv/ljtjet/lib
+    export NCEPLIBS=/mnt/lfs3/projects/hfv3gfs/gwv/NCEPLIBS.15X
+    module use $NCEPLIBS/modulefiles
+    export WRFPATH=$NCEPLIBS/wrf.shared.new/v1.1.1/src
+    export myFC=mpiifort
+
 else
     echo WARNING: UNKNOWN PLATFORM 1>&2
 fi
