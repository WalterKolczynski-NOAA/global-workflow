#!/bin/bash
set -ex

#--make symbolic links for EMC installation and hardcopies for NCO delivery
. ./machine-setup.sh
echo "target system (machine) set to $target"

RUN_ENVIR=${1}
machine=${2}
if [ $# -eq 3 ]; then
model=${3}
else
model="uncoupled"
fi

if [ $# -lt 2 ]; then
    echo '***ERROR*** must specify two arguements: (1) RUN_ENVIR, (2) machine'
    echo ' Syntax: link_fv3gfs.sh ( nco | emc ) ( cray | dell | theia | hera )'
    exit 1
fi

RUN_ENVIR=${1:-emc}

if [ $RUN_ENVIR != emc -a $RUN_ENVIR != nco ]; then
    echo 'Syntax: link_fv3gfs.sh ( nco | emc ) ( cray | dell | theia | hera )'
    exit 1
fi
if [ $machine != cray -a $machine != theia -a $machine != dell -a $machine != hera ]; then
    echo 'Syntax: link_fv3gfs.sh ( nco | emc ) ( cray | dell | theia | hera )'
    exit 1
fi

LINK="ln -fs"
SLINK="ln -fs"
[[ $RUN_ENVIR = nco ]] && LINK="cp -rp"

pwd=$(pwd -P)

#------------------------------
#--model fix fields
#------------------------------
echo "target: $target"
if [ $target == "wcoss_cray" ]; then
    FIX_DIR="/gpfs/hps3/emc/global/noscrub/emc.glopara/git/fv3gfs/fix"
elif [ $target = "wcoss_dell_p3" ]; then
    FIX_DIR="/gpfs/dell2/emc/modeling/noscrub/emc.glopara/git/fv3gfs/fix"
elif [ $target == "theia" ]; then
    FIX_DIR="/scratch4/NCEPDEV/global/save/glopara/git/fv3gfs/fix"
elif [ $target == "gaea" ]; then
    FIX_DIR="/lustre/f1/pdata/ncep_shared/FV3GFS_V1_RELEASE/fix"
    echo "gaea says what, FIX_DIR = $FIX_DIR"
elif [ $target == "jet" ]; then
    FIX_DIR="/lfs3/projects/hfv3gfs/glopara/git/fv3gfs/fix"
elif [ $target == "hera" ]; then
    FIX_DIR="/scratch1/NCEPDEV/global/glopara/fix"
else
    echo 'CRITICAL: links to fix files not set'
    exit 1
fi
<<<<<<< HEAD
=======
cd ${pwd}/../fix                ||exit 8
for dir in fix_am fix_fv3 fix_orog fix_fv3_gmted2010 fix_verif ; do
    [[ -d $dir ]] && rm -rf $dir
done
$LINK $FIX_DIR/* .
>>>>>>> 6164add7

if [ ! -r $FIX_DIR ]; then
   echo "CRITICAL: you do not of read permissions to the location of the fix file $FIX_DIR"
   exit -1
fi

if [ ! -z $FIX_DIR ]; then
 if [ ! -d ${pwd}/../fix ]; then mkdir ${pwd}/../fix; fi
 cd ${pwd}/../fix                ||exit 8
 for dir in fix_am fix_fv3 fix_orog fix_fv3_gmted2010 ; do
     [[ -d $dir ]] && rm -rf $dir
 done
 $LINK $FIX_DIR/* .
fi

if [ ! -r $FIX_DIR ]; then
   echo "CRITICAL: you do not of read permissions to the location of the fix file $FIX_DIR"
   exit -1
fi

if [ ! -z $FIX_DIR ]; then
 if [ ! -d ${pwd}/../fix ]; then mkdir ${pwd}/../fix; fi
 cd ${pwd}/../fix                ||exit 8
 for dir in fix_am fix_fv3 fix_orog fix_fv3_gmted2010 ; do
     [[ -d $dir ]] && rm -rf $dir
 done
 $LINK $FIX_DIR/* .
fi

#---------------------------------------
#--add files from external repositories
#---------------------------------------
cd ${pwd}/../jobs               ||exit 8
    $LINK ../sorc/gfs_post.fd/jobs/JGLOBAL_POST_MANAGER      .
    $LINK ../sorc/gfs_post.fd/jobs/JGLOBAL_NCEPPOST          .
cd ${pwd}/../parm               ||exit 8
    [[ -d post ]] && rm -rf post
    $LINK ../sorc/gfs_post.fd/parm                           post
cd ${pwd}/../scripts            ||exit 8
    $LINK ../sorc/gfs_post.fd/scripts/exgdas_nceppost.sh.ecf .
    $LINK ../sorc/gfs_post.fd/scripts/exgfs_nceppost.sh.ecf  .
    $LINK ../sorc/gfs_post.fd/scripts/exglobal_pmgr.sh.ecf   .
    $LINK ../sorc/ufs_utils.fd/scripts/exemcsfc_global_sfc_prep.sh.ecf .
cd ${pwd}/../ush                ||exit 8
    for file in fv3gfs_downstream_nems.sh  fv3gfs_dwn_nems.sh  gfs_nceppost.sh  \
        gfs_transfer.sh  link_crtm_fix.sh  trim_rh.sh fix_precip.sh; do
        $LINK ../sorc/gfs_post.fd/ush/$file                  .
    done
    for file in emcsfc_ice_blend.sh  fv3gfs_driver_grid.sh  fv3gfs_make_orog.sh  global_cycle_driver.sh \
        emcsfc_snow.sh  fv3gfs_filter_topo.sh  global_chgres_driver.sh  global_cycle.sh \
        fv3gfs_chgres.sh  fv3gfs_make_grid.sh  global_chgres.sh ; do
        $LINK ../sorc/ufs_utils.fd/ush/$file                  .
    done

#------------------------------
#--add gfs_wafs link if on Dell
if [ $machine = dell ]; then 
#------------------------------
 cd ${pwd}/../jobs               ||exit 8
     $LINK ../sorc/gfs_wafs.fd/jobs/*                         .
 cd ${pwd}/../parm               ||exit 8
     [[ -d wafs ]] && rm -rf wafs
    $LINK ../sorc/gfs_wafs.fd/parm/wafs                      wafs
 cd ${pwd}/../scripts            ||exit 8
    $LINK ../sorc/gfs_wafs.fd/scripts/*                      .
 cd ${pwd}/../ush                ||exit 8
    $LINK ../sorc/gfs_wafs.fd/ush/*                          .
 cd ${pwd}/../fix                ||exit 8
    $LINK ../sorc/gfs_wafs.fd/fix/*                          .
fi

#------------------------------
#--add GSI/EnKF file
#------------------------------
cd ${pwd}/../jobs               ||exit 8
    $LINK ../sorc/gsi.fd/jobs/JGLOBAL_ANALYSIS           .
    $LINK ../sorc/gsi.fd/jobs/JGLOBAL_ENKF_SELECT_OBS    .
    $LINK ../sorc/gsi.fd/jobs/JGLOBAL_ENKF_INNOVATE_OBS  .
    $LINK ../sorc/gsi.fd/jobs/JGLOBAL_ENKF_UPDATE        .
    $LINK ../sorc/gsi.fd/jobs/JGDAS_ENKF_RECENTER        .
    $LINK ../sorc/gsi.fd/jobs/JGDAS_ENKF_FCST            .
    $LINK ../sorc/gsi.fd/jobs/JGDAS_ENKF_POST            .
cd ${pwd}/../scripts            ||exit 8
    $LINK ../sorc/gsi.fd/scripts/exglobal_analysis_fv3gfs.sh.ecf           .
    $LINK ../sorc/gsi.fd/scripts/exglobal_innovate_obs_fv3gfs.sh.ecf       .
    $LINK ../sorc/gsi.fd/scripts/exglobal_enkf_innovate_obs_fv3gfs.sh.ecf  .
    $LINK ../sorc/gsi.fd/scripts/exglobal_enkf_update_fv3gfs.sh.ecf        .
    $LINK ../sorc/gsi.fd/scripts/exglobal_enkf_recenter_fv3gfs.sh.ecf      .
    $LINK ../sorc/gsi.fd/scripts/exglobal_enkf_fcst_fv3gfs.sh.ecf          .
    $LINK ../sorc/gsi.fd/scripts/exglobal_enkf_post_fv3gfs.sh.ecf          .
cd ${pwd}/../fix                ||exit 8
    [[ -d fix_gsi ]] && rm -rf fix_gsi
    $LINK ../sorc/gsi.fd/fix  fix_gsi

#------------------------------
#--add DA Monitor file (NOTE: ensure to use correct version)
#------------------------------
cd ${pwd}/../fix                ||exit 8
    [[ -d gdas ]] && rm -rf gdas
    mkdir -p gdas
    cd gdas
    $LINK ../../sorc/gsi.fd/util/Minimization_Monitor/nwprod/gdas.v1.0.0/fix/gdas_minmon_cost.txt            .
    $LINK ../../sorc/gsi.fd/util/Minimization_Monitor/nwprod/gdas.v1.0.0/fix/gdas_minmon_gnorm.txt           .
    $LINK ../../sorc/gsi.fd/util/Ozone_Monitor/nwprod/gdas_oznmon.v2.0.0/fix/gdas_oznmon_base.tar            .
    $LINK ../../sorc/gsi.fd/util/Ozone_Monitor/nwprod/gdas_oznmon.v2.0.0/fix/gdas_oznmon_satype.txt          .
    $LINK ../../sorc/gsi.fd/util/Radiance_Monitor/nwprod/gdas_radmon.v3.0.0/fix/gdas_radmon_base.tar         .
    $LINK ../../sorc/gsi.fd/util/Radiance_Monitor/nwprod/gdas_radmon.v3.0.0/fix/gdas_radmon_satype.txt       .
    $LINK ../../sorc/gsi.fd/util/Radiance_Monitor/nwprod/gdas_radmon.v3.0.0/fix/gdas_radmon_scaninfo.txt     .
cd ${pwd}/../jobs               ||exit 8
    $LINK ../sorc/gsi.fd/util/Minimization_Monitor/nwprod/gdas.v1.0.0/jobs/JGDAS_VMINMON                     .
    $LINK ../sorc/gsi.fd/util/Minimization_Monitor/nwprod/gfs.v1.0.0/jobs/JGFS_VMINMON                       .
    $LINK ../sorc/gsi.fd/util/Ozone_Monitor/nwprod/gdas_oznmon.v2.0.0/jobs/JGDAS_VERFOZN                     .
    $LINK ../sorc/gsi.fd/util/Radiance_Monitor/nwprod/gdas_radmon.v3.0.0/jobs/JGDAS_VERFRAD                  .
cd ${pwd}/../parm               ||exit 8
    [[ -d mon ]] && rm -rf mon
    mkdir -p mon
    cd mon
    $LINK ../../sorc/gsi.fd/util/Radiance_Monitor/nwprod/gdas_radmon.v3.0.0/parm/gdas_radmon.parm            da_mon.parm
#   $LINK ../../sorc/gsi.fd/util/Minimization_Monitor/nwprod/gdas.v1.0.0/parm/gdas_minmon.parm               .
#   $LINK ../../sorc/gsi.fd/util/Minimization_Monitor/nwprod/gfs.v1.0.0/parm/gfs_minmon.parm                 .
    $LINK ../../sorc/gsi.fd/util/Ozone_Monitor/nwprod/gdas_oznmon.v2.0.0/parm/gdas_oznmon.parm               .
#   $LINK ../../sorc/gsi.fd/util/Radiance_Monitor/nwprod/gdas_radmon.v3.0.0/parm/gdas_radmon.parm            .
cd ${pwd}/../scripts            ||exit 8
    $LINK ../sorc/gsi.fd/util/Minimization_Monitor/nwprod/gdas.v1.0.0/scripts/exgdas_vrfminmon.sh.ecf        .
    $LINK ../sorc/gsi.fd/util/Minimization_Monitor/nwprod/gfs.v1.0.0/scripts/exgfs_vrfminmon.sh.ecf          .
    $LINK ../sorc/gsi.fd/util/Ozone_Monitor/nwprod/gdas_oznmon.v2.0.0/scripts/exgdas_vrfyozn.sh.ecf          .
    $LINK ../sorc/gsi.fd/util/Radiance_Monitor/nwprod/gdas_radmon.v3.0.0/scripts/exgdas_vrfyrad.sh.ecf       .
cd ${pwd}/../ush                ||exit 8
    $LINK ../sorc/gsi.fd/util/Minimization_Monitor/nwprod/minmon_shared.v1.0.1/ush/minmon_xtrct_costs.pl     .
    $LINK ../sorc/gsi.fd/util/Minimization_Monitor/nwprod/minmon_shared.v1.0.1/ush/minmon_xtrct_gnorms.pl    .
    $LINK ../sorc/gsi.fd/util/Minimization_Monitor/nwprod/minmon_shared.v1.0.1/ush/minmon_xtrct_reduct.pl    .
    $LINK ../sorc/gsi.fd/util/Ozone_Monitor/nwprod/oznmon_shared.v2.0.0/ush/ozn_xtrct.sh                     .
    $LINK ../sorc/gsi.fd/util/Radiance_Monitor/nwprod/radmon_shared.v3.0.0/ush/radmon_ck_stdout.sh           .
    $LINK ../sorc/gsi.fd/util/Radiance_Monitor/nwprod/radmon_shared.v3.0.0/ush/radmon_err_rpt.sh             .
    $LINK ../sorc/gsi.fd/util/Radiance_Monitor/nwprod/radmon_shared.v3.0.0/ush/radmon_verf_angle.sh          .
    $LINK ../sorc/gsi.fd/util/Radiance_Monitor/nwprod/radmon_shared.v3.0.0/ush/radmon_verf_bcoef.sh          .
    $LINK ../sorc/gsi.fd/util/Radiance_Monitor/nwprod/radmon_shared.v3.0.0/ush/radmon_verf_bcor.sh           .
    $LINK ../sorc/gsi.fd/util/Radiance_Monitor/nwprod/radmon_shared.v3.0.0/ush/radmon_verf_time.sh           .
    
#------------------------------
#--link executables 
#------------------------------

cd $pwd/../exec
if [ $model == "coupled" ]; then
[[ -s nems_fv3_mom6_cice5.x ]] && rm -f nems_fv3_mom6_cice5.x
$LINK ../sorc/fv3_coupled.fd/NEMS/exe/nems_fv3_mom6_cice5.x .
else
[[ -s global_fv3gfs.x ]] && rm -f global_fv3gfs.x
$LINK ../sorc/fv3gfs.fd/NEMS/exe/global_fv3gfs.x .
fi

[[ -s gfs_ncep_post ]] && rm -f gfs_ncep_post
$LINK ../sorc/gfs_post.fd/exec/ncep_post gfs_ncep_post

<<<<<<< HEAD
if [[ $target == "jet" ]]; then
  util_exec_dir_path=/mnt/lfs3/projects/hfv3gfs/glopara/git/fv3gfs_builds
  #for util_exec_dirs in grib_utils prod_util gsi_tJet ;do
  for util_exec_dirs in grib_utils prod_util ;do
      if [[ -d ${util_exec_dir_path}/${util_exec_dirs} ]]; then
       $LINK ${util_exec_dir_path}/${util_exec_dirs}/* .
      else
       echo "WARNING ${util_exec} did not copy softlink from ${util_exec_dir_path} on Jet"
      fi
  done 
fi

#if [ $machine = dell ]; then 
#    for wafsexe in wafs_awc_wafavn  wafs_blending  wafs_cnvgrib2  wafs_gcip  wafs_makewafs  wafs_setmissing; do
#        [[ -s $wafsexe ]] && rm -f $wafsexe
#        $LINK ../sorc/gfs_wafs.fd/exec/$wafsexe .
#    done
#fi
=======
if [ $machine = dell ]; then 
    for wafsexe in wafs_awc_wafavn  wafs_blending  wafs_cnvgrib2  wafs_gcip  wafs_makewafs  wafs_setmissing; do
        [[ -s $wafsexe ]] && rm -f $wafsexe
        $LINK ../sorc/gfs_wafs.fd/exec/$wafsexe .
    done
fi
>>>>>>> 6164add7

for ufs_utilsexe in \
     chgres_cube.exe   fregrid           make_hgrid           nemsio_get    shave.x \
     emcsfc_ice_blend  fregrid_parallel  make_hgrid_parallel  nemsio_read \
     emcsfc_snow2mdl   global_chgres     make_solo_mosaic     nst_tf_chg.x \
     filter_topo       global_cycle      mkgfsnemsioctl       orog.x ; do
    [[ -s $ufs_utilsexe ]] && rm -f $ufs_utilsexe
    $LINK ../sorc/ufs_utils.fd/exec/$ufs_utilsexe .
done

for gsiexe in  global_gsi.x global_enkf.x calc_increment_ens.x  getsfcensmeanp.x  getsigensmeanp_smooth.x  \
    getsigensstatp.x  nc_diag_cat_serial.x nc_diag_cat.x recentersigp.x oznmon_horiz.x oznmon_time.x \
    radmon_angle.x radmon_bcoef.x radmon_bcor.x radmon_time.x ;do
    [[ -s $gsiexe ]] && rm -f $gsiexe
    $LINK ../sorc/gsi.fd/exec/$gsiexe .
done

if [[ $target == "gaea" ]]; then
  if [[ -f /lustre/f1/pdata/ncep_shared/exec/wgrib2 ]]; then
   cp /lustre/f1/pdata/ncep_shared/exec/wgrib2 .
  else
   echo 'WARNING wgrib2 did not copy from /lustre/f1/pdata/ncep_shared/exec on Gaea'
  fi
fi

if [[ $target == "jet" ]]; then
  util_exec_dir_path=/mnt/lfs3/projects/hfv3gfs/glopara/git/fv3gfs_builds
  #for util_exec_dirs in grib_utils prod_util gsi_tJet ;do
  for util_exec_dirs in grib_utils prod_util ;do
      if [[ -d ${util_exec_dir_path}/${util_exec_dirs} ]]; then
       $LINK ${util_exec_dir_path}/${util_exec_dirs}/* .
      else
       echo "WARNING ${util_exec} did not copy softlink from ${util_exec_dir_path} on Jet"
      fi
  done 
fi
if [ $target = wcoss_dell_p3 ]; then
    for wafsexe in wafs_awc_wafavn  wafs_blending  wafs_cnvgrib2  wafs_gcip  wafs_makewafs  wafs_setmissing; do
        [[ -s $wafsexe ]] && rm -f $wafsexe
        $LINK ../sorc/gfs_wafs.fd/exec/$wafsexe .
    done
fi
 
#cd ${pwd}
#cd gsi.fd
#gsi_branch=`git branch | grep \*`
#cd ../fv3gfs.fd
#fv3gfs_branch=`git branch | grep \*`
#cd ../gfs_post.fd
#gfspost_branch=`git branch | grep \*`

#set +x
#echo "FV3  Branch: $fv3gfs_branch"
#echo "GSI  Branch: $gsi_branch"
#echo "POST Branch: $gfspost_branch"


#------------------------------
#--link source code directories
#------------------------------

cd ${pwd}/../sorc   ||   exit 8
    $SLINK gsi.fd/util/EnKF/gfs/src/calc_increment_ens.fd                                  calc_increment_ens.fd
    $SLINK gsi.fd/util/EnKF/gfs/src/getsfcensmeanp.fd                                      getsfcensmeanp.fd
    $SLINK gsi.fd/util/EnKF/gfs/src/getsigensmeanp_smooth.fd                               getsigensmeanp_smooth.fd
    $SLINK gsi.fd/util/EnKF/gfs/src/getsigensstatp.fd                                      getsigensstatp.fd
    $SLINK gsi.fd/src                                                                      global_enkf.fd
    $SLINK gsi.fd/src                                                                      global_gsi.fd
    $SLINK gsi.fd/util/Ozone_Monitor/nwprod/oznmon_shared.v2.0.0/sorc/oznmon_horiz.fd      oznmon_horiz.fd
    $SLINK gsi.fd/util/Ozone_Monitor/nwprod/oznmon_shared.v2.0.0/sorc/oznmon_time.fd       oznmon_time.fd
    $SLINK gsi.fd/util/Radiance_Monitor/nwprod/radmon_shared.v3.0.0/sorc/verf_radang.fd    radmon_angle.fd
    $SLINK gsi.fd/util/Radiance_Monitor/nwprod/radmon_shared.v3.0.0/sorc/verf_radbcoef.fd  radmon_bcoef.fd
    $SLINK gsi.fd/util/Radiance_Monitor/nwprod/radmon_shared.v3.0.0/sorc/verf_radbcor.fd   radmon_bcor.fd 
    $SLINK gsi.fd/util/Radiance_Monitor/nwprod/radmon_shared.v3.0.0/sorc/verf_radtime.fd   radmon_time.fd 
    $SLINK gsi.fd/util/EnKF/gfs/src/recentersigp.fd                                        recentersigp.fd

    $SLINK gfs_post.fd/sorc/ncep_post.fd                                                   gfs_ncep_post.fd

    $SLINK ufs_utils.fd/sorc/fre-nctools.fd/tools/shave.fd                                 shave.fd
    for prog in filter_topo fregrid make_hgrid make_solo_mosaic ; do
        $SLINK ufs_utils.fd/sorc/fre-nctools.fd/tools/$prog                                ${prog}.fd                                
    done
    for prog in  chgres_cube.fd       global_cycle.fd   nemsio_read.fd \
                 emcsfc_ice_blend.fd  mkgfsnemsioctl.fd  nst_tf_chg.fd \
                 emcsfc_snow2mdl.fd   global_chgres.fd  nemsio_get.fd      orog.fd ;do
        $SLINK ufs_utils.fd/sorc/$prog                                                     $prog
    done


    if [ $machine = dell ]; then
        $SLINK gfs_wafs.fd/sorc/wafs_awc_wafavn.fd                                              wafs_awc_wafavn.fd
        $SLINK gfs_wafs.fd/sorc/wafs_blending.fd                                                wafs_blending.fd
        $SLINK gfs_wafs.fd/sorc/wafs_cnvgrib2.fd                                                wafs_cnvgrib2.fd
        $SLINK gfs_wafs.fd/sorc/wafs_gcip.fd                                                    wafs_gcip.fd
        $SLINK gfs_wafs.fd/sorc/wafs_makewafs.fd                                                wafs_makewafs.fd
        $SLINK gfs_wafs.fd/sorc/wafs_setmissing.fd                                              wafs_setmissing.fd
    fi


#------------------------------
#--choose dynamic config.base for EMC installation 
#--choose static config.base for NCO installation 
cd $pwd/../parm/config
[[ -s config.base ]] && rm -f config.base 
if [ $RUN_ENVIR = nco ] ; then
 cp -p config.base.nco.static config.base
else
 cp -p config.base.emc.dyn config.base
fi
#------------------------------
if [ $model == "coupled" ]; then
 rm -f config.base
 cp -p config.base.emc.dyn_coupled config.base
 if [ $machine = "theia" ]; then
 CPLFIX_DIR="/scratch4/NCEPDEV/nems/save/Bin.Li/fix_prep_benchmark2"
 fi
cd $pwd/../fix
# Add fixed files needed for coupled fv3-mom6-cice5
#$LINK $CPLFIX_DIR/fix_fv3   .
#$LINK $CPLFIX_DIR/fix_fv3_gmted2010   .
$LINK $CPLFIX_DIR/fix_ocnice   .
$LINK $CPLFIX_DIR/fix_cice5    .
$LINK $CPLFIX_DIR/fix_mom6     .
$LINK $CPLFIX_DIR/fix_fv3grid  .
fi

exit 0<|MERGE_RESOLUTION|>--- conflicted
+++ resolved
@@ -57,14 +57,12 @@
     echo 'CRITICAL: links to fix files not set'
     exit 1
 fi
-<<<<<<< HEAD
-=======
+
 cd ${pwd}/../fix                ||exit 8
 for dir in fix_am fix_fv3 fix_orog fix_fv3_gmted2010 fix_verif ; do
     [[ -d $dir ]] && rm -rf $dir
 done
 $LINK $FIX_DIR/* .
->>>>>>> 6164add7
 
 if [ ! -r $FIX_DIR ]; then
    echo "CRITICAL: you do not of read permissions to the location of the fix file $FIX_DIR"
@@ -220,7 +218,6 @@
 [[ -s gfs_ncep_post ]] && rm -f gfs_ncep_post
 $LINK ../sorc/gfs_post.fd/exec/ncep_post gfs_ncep_post
 
-<<<<<<< HEAD
 if [[ $target == "jet" ]]; then
   util_exec_dir_path=/mnt/lfs3/projects/hfv3gfs/glopara/git/fv3gfs_builds
   #for util_exec_dirs in grib_utils prod_util gsi_tJet ;do
@@ -239,14 +236,12 @@
 #        $LINK ../sorc/gfs_wafs.fd/exec/$wafsexe .
 #    done
 #fi
-=======
 if [ $machine = dell ]; then 
     for wafsexe in wafs_awc_wafavn  wafs_blending  wafs_cnvgrib2  wafs_gcip  wafs_makewafs  wafs_setmissing; do
         [[ -s $wafsexe ]] && rm -f $wafsexe
         $LINK ../sorc/gfs_wafs.fd/exec/$wafsexe .
     done
 fi
->>>>>>> 6164add7
 
 for ufs_utilsexe in \
      chgres_cube.exe   fregrid           make_hgrid           nemsio_get    shave.x \
