--- conflicted
+++ resolved
@@ -150,13 +150,6 @@
 
 # The checkout version should always be a speciifc commit (hash or tag), not a branch
 errs=0
-<<<<<<< HEAD
-checkout "wxflow"          "https://github.com/NOAA-EMC/wxflow"                 "528f5ab"                    ; errs=$((errs + $?))
-checkout "gfs_utils.fd"    "https://github.com/NOAA-EMC/gfs-utils"              "a283262"                    ; errs=$((errs + $?))
-checkout "ufs_utils.fd"    "https://github.com/ufs-community/UFS_UTILS.git"     "72a0471"                    ; errs=$((errs + $?))
-checkout "ufs_model.fd"    "https://github.com/ufs-community/ufs-weather-model" "${ufs_model_hash:-1787f26}" ; errs=$((errs + $?))
-checkout "verif-global.fd" "https://github.com/NOAA-EMC/EMC_verif-global.git"   "c267780"                    ; errs=$((errs + $?))
-=======
 # Checkout UFS submodules in parallel
 checkout "ufs_model.fd"    "https://github.com/ufs-community/ufs-weather-model" "${ufs_model_hash:-68050e5}" "8" ; errs=$((errs + $?))
 
@@ -165,7 +158,6 @@
 checkout "gfs_utils.fd"    "https://github.com/NOAA-EMC/gfs-utils"              "a283262" &
 checkout "ufs_utils.fd"    "https://github.com/ufs-community/UFS_UTILS.git"     "72a0471" &
 checkout "verif-global.fd" "https://github.com/NOAA-EMC/EMC_verif-global.git"   "c267780" &
->>>>>>> 77c1ff2b
 
 if [[ ${checkout_gsi} == "YES" ]]; then
   checkout "gsi_enkf.fd" "https://github.com/NOAA-EMC/GSI.git" "ca19008" "1" "NO" &
