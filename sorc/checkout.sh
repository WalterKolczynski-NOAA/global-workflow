--- conflicted
+++ resolved
@@ -9,15 +9,7 @@
     rm -f ${topdir}/checkout-fv3gfs.log
     git clone --recursive gerrit:NEMSfv3gfs fv3gfs.fd >> ${topdir}/checkout-fv3gfs.log 2>&1
     cd fv3gfs.fd
-<<<<<<< HEAD
-    #git checkout nemsfv3gfs_beta_v1.0.0
-    #git checkout fv3gfs_FY2019Q1_v1.0.0
-    #git checkout nemsfv3gfs_beta_v1.0.1
-    #git checkout fv3gfs_FY2019Q1_v1.0.0_p1
-    git checkout nemsfv3gfs_beta_v1.0.2
-=======
     git checkout nemsfv3gfs_beta_v1.0.3
->>>>>>> ebc8f76b
     git submodule update --init --recursive
     cd ${topdir}
 else
@@ -29,11 +21,7 @@
     rm -f ${topdir}/checkout-gsi.log
     git clone --recursive gerrit:ProdGSI gsi.fd >> ${topdir}/checkout-gsi.fd.log 2>&1
     cd gsi.fd
-<<<<<<< HEAD
-    git checkout fv3da.v1.0.12
-=======
     git checkout fv3da.v1.0.14
->>>>>>> ebc8f76b
     git submodule update
     cd ${topdir}
 else
@@ -45,12 +33,7 @@
     rm -f ${topdir}/checkout-gfs_post.log
     git clone --recursive gerrit:EMC_post gfs_post.fd >> ${topdir}/checkout-gfs_post.log 2>&1
     cd gfs_post.fd
-<<<<<<< HEAD
-    #git checkout ncep_post.v8.0.7
-    git checkout post_fv3gfs_dell 
-=======
     git checkout ncep_post.v8.0.8
->>>>>>> ebc8f76b
     cd ${topdir}
 else
     echo 'Skip.  Directory gfs_post.fd already exists.'
