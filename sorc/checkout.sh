--- conflicted
+++ resolved
@@ -4,21 +4,12 @@
 topdir=$(pwd)
 echo $topdir
 
-<<<<<<< HEAD
 echo fv3gfs_emc checkout ...
 if [[ ! -d fv3gfs_emc.fd ]] ; then
     rm -f ${topdir}/checkout-fv3gfs_emc.log
     git clone --recursive gerrit:NEMSfv3gfs fv3gfs.fd >> ${topdir}/checkout-fv3gfs.log 2>&1
     cd fv3gfs_emc.fd
     git checkout nemsfv3gfs_beta_v1.0.18
-=======
-echo fv3gfs checkout ...
-if [[ ! -d fv3gfs.fd ]] ; then
-    rm -f ${topdir}/checkout-fv3gfs.log
-    git clone gerrit:NEMSfv3gfs fv3gfs.fd >> ${topdir}/checkout-fv3gfs.log 2>&1
-    cd fv3gfs.fd
-    git checkout nemsfv3_gfsv15.2.1
->>>>>>> d2f877f8
     git submodule update --init --recursive
     cd ${topdir}
 else
@@ -42,11 +33,7 @@
     rm -f ${topdir}/checkout-gsi.log
     git clone --recursive gerrit:ProdGSI gsi.fd >> ${topdir}/checkout-gsi.log 2>&1
     cd gsi.fd
-<<<<<<< HEAD
-    git checkout fv3da.v1.0.43
-=======
     git checkout fv3da_gfsv15.2.0
->>>>>>> d2f877f8
     git submodule update
     # Workaround for missing GSI file on lowres parallel runs
     cd fix/Big_Endian/
@@ -79,13 +66,8 @@
     git clone --recursive gerrit:EMC_post gfs_post.fd >> ${topdir}/checkout-gfs_post.log 2>&1
     #git clone --recursive gerrit:EMC_post_gtg gfs_post.fd >> ${topdir}/checkout-gfs_post.log 2>&1
     cd gfs_post.fd
-<<<<<<< HEAD
-    git checkout ncep_post.v8.0.27e
-    #git checkout ncep_post_gtg.v1.0.6c
-=======
     git checkout ncep_post.v8.1.2
     #git checkout ncep_post_gtg.v1.1.7
->>>>>>> d2f877f8
     cd ${topdir}
 else
     echo 'Skip.  Directory gfs_post.fd already exists.'
@@ -96,16 +78,11 @@
     rm -f ${topdir}/checkout-gfs_wafs.log
     git clone --recursive gerrit:EMC_gfs_wafs gfs_wafs.fd >> ${topdir}/checkout-gfs_wafs.log 2>&1
     cd gfs_wafs.fd
-<<<<<<< HEAD
-    git checkout gfs_wafs.v5.0.9
-=======
     git checkout gfs_wafs.v5.0.10
->>>>>>> d2f877f8
     cd ${topdir}
 else
     echo 'Skip.  Directory gfs_wafs.fd already exists.'
 fi
-<<<<<<< HEAD
 
 echo aeroconv checkout ...
 if [[ ! -d aeroconv ]] ; then
@@ -114,7 +91,5 @@
 else
     echo 'Skip.  Directory aeroconv already exists.'
 fi
-=======
->>>>>>> d2f877f8
 
 exit 0