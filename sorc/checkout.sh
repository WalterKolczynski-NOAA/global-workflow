#!/bin/sh
set -xue

while getopts "o" option;
do
 case $option in
  o)
   echo "Received -o flag for optional checkout of GTG, will check out GTG with EMC_post"
   checkout_gtg="YES"
   ;;
  :)
   echo "option -$OPTARG needs an argument"
   ;;
  *)
   echo "invalid option -$OPTARG, exiting..."
   exit
   ;;
 esac
done

topdir=$(pwd)
echo $topdir

echo fv3gfs checkout ...
if [[ ! -d fv3gfs.fd ]] ; then
    rm -f ${topdir}/checkout-fv3gfs.log
    git clone https://github.com/ufs-community/ufs-weather-model fv3gfs.fd >> ${topdir}/checkout-fv3gfs.log 2>&1
    cd fv3gfs.fd
<<<<<<< HEAD
####    git checkout  GFS.v16.0.10
####    git submodule update --init --recursive
    git checkout d021e7b0395ccac2b7a30b414b58a8c924d2784f 
    git submodule update --init --recursive 
=======
    git checkout GFS.v16.0.13
    git submodule update --init --recursive
>>>>>>> 31563a59
    cd ${topdir}
else
    echo 'Skip.  Directory fv3gfs.fd already exists.'
fi

echo gsi checkout ...
if [[ ! -d gsi.fd ]] ; then
    rm -f ${topdir}/checkout-gsi.log
    git clone --recursive https://github.com/NOAA-EMC/GSI.git gsi.fd >> ${topdir}/checkout-gsi.log 2>&1
    cd gsi.fd
    git checkout gfsda.v16.0.0
    git submodule update
    cd ${topdir}
else
    echo 'Skip.  Directory gsi.fd already exists.'
fi

echo gldas checkout ...
if [[ ! -d gldas.fd ]] ; then
    rm -f ${topdir}/checkout-gldas.log
    git clone https://github.com/NOAA-EMC/GLDAS  gldas.fd >> ${topdir}/checkout-gldas.fd.log 2>&1
    cd gldas.fd
    git checkout gldas_gfsv16_release.v1.11.0
    cd ${topdir}
else
    echo 'Skip.  Directory gldas.fd already exists.'
fi

echo ufs_utils checkout ...
if [[ ! -d ufs_utils.fd ]] ; then
    rm -f ${topdir}/checkout-ufs_utils.log
    git clone https://github.com/NOAA-EMC/UFS_UTILS.git ufs_utils.fd >> ${topdir}/checkout-ufs_utils.fd.log 2>&1
    cd ufs_utils.fd
    git checkout ops-gfsv16.0.0
    cd ${topdir}
else
    echo 'Skip.  Directory ufs_utils.fd already exists.'
fi

echo EMC_post checkout ...
if [[ ! -d gfs_post.fd ]] ; then
    rm -f ${topdir}/checkout-gfs_post.log
    git clone https://github.com/NOAA-EMC/EMC_post.git gfs_post.fd >> ${topdir}/checkout-gfs_post.log 2>&1
    cd gfs_post.fd
    git checkout upp_gfsv16_release.v1.1.0
    ################################################################################
    # checkout_gtg
    ## yes: The gtg code at NCAR private repository is available for ops. GFS only.
    #       Only approved persons/groups have access permission.
    ## no:  No need to check out gtg code for general GFS users.
    ################################################################################
    checkout_gtg=${checkout_gtg:-"NO"}
    if [[ ${checkout_gtg} == "YES" ]] ; then
      ./manage_externals/checkout_externals
      cp sorc/post_gtg.fd/*f90 sorc/ncep_post.fd/.
      cp sorc/post_gtg.fd/gtg.config.gfs parm/gtg.config.gfs
    fi
    cd ${topdir}
else
    echo 'Skip.  Directory gfs_post.fd already exists.'
fi

echo EMC_gfs_wafs checkout ...
if [[ ! -d gfs_wafs.fd ]] ; then
    rm -f ${topdir}/checkout-gfs_wafs.log
    git clone --recursive https://github.com/NOAA-EMC/EMC_gfs_wafs.git gfs_wafs.fd >> ${topdir}/checkout-gfs_wafs.log 2>&1
    cd gfs_wafs.fd
    git checkout gfs_wafs.v6.0.10
    cd ${topdir}
else
    echo 'Skip.  Directory gfs_wafs.fd already exists.'
fi

echo EMC_verif-global checkout ...
if [[ ! -d verif-global.fd ]] ; then
    rm -f ${topdir}/checkout-verif-global.log
    git clone --recursive https://github.com/NOAA-EMC/EMC_verif-global.git verif-global.fd >> ${topdir}/checkout-verif-global.log 2>&1
    cd verif-global.fd
    git checkout verif_global_v1.11.0
    cd ${topdir}
else
    echo 'Skip. Directory verif-global.fd already exist.'
fi

# echo aeroconv checkout ...
# if [[ ! -d aeroconv ]] ; then
#     rm -f ${topdir}/checkout-aero.log
#     git clone https://github.com/NCAR/aeroconv aeroconv >> ${topdir}/checkout-aero.log 2>&1
# else
#     echo 'Skip.  Directory aeroconv already exists.'
# fi

exit 0<|MERGE_RESOLUTION|>--- conflicted
+++ resolved
@@ -26,15 +26,8 @@
     rm -f ${topdir}/checkout-fv3gfs.log
     git clone https://github.com/ufs-community/ufs-weather-model fv3gfs.fd >> ${topdir}/checkout-fv3gfs.log 2>&1
     cd fv3gfs.fd
-<<<<<<< HEAD
-####    git checkout  GFS.v16.0.10
-####    git submodule update --init --recursive
-    git checkout d021e7b0395ccac2b7a30b414b58a8c924d2784f 
-    git submodule update --init --recursive 
-=======
     git checkout GFS.v16.0.13
     git submodule update --init --recursive
->>>>>>> 31563a59
     cd ${topdir}
 else
     echo 'Skip.  Directory fv3gfs.fd already exists.'
@@ -119,12 +112,4 @@
     echo 'Skip. Directory verif-global.fd already exist.'
 fi
 
-# echo aeroconv checkout ...
-# if [[ ! -d aeroconv ]] ; then
-#     rm -f ${topdir}/checkout-aero.log
-#     git clone https://github.com/NCAR/aeroconv aeroconv >> ${topdir}/checkout-aero.log 2>&1
-# else
-#     echo 'Skip.  Directory aeroconv already exists.'
-# fi
-
 exit 0