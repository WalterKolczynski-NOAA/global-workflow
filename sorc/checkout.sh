#!/bin/sh
set -xue

while getopts "o" option;
do
 case $option in
  o)
   echo "Received -o flag for optional checkout of GTG, will check out GTG with EMC_post"
   checkout_gtg="YES"
   ;;
  :)
   echo "option -$OPTARG needs an argument"
   ;;
  *)
   echo "invalid option -$OPTARG, exiting..."
   exit
   ;;
 esac
done

topdir=$(pwd)
echo $topdir

echo fv3gfs checkout ...
if [[ ! -d fv3gfs.fd ]] ; then
    rm -f ${topdir}/checkout-fv3gfs.log
<<<<<<< HEAD
    git clone gerrit:NEMSfv3gfs fv3gfs.fd >> ${topdir}/checkout-fv3gfs.log 2>&1
    cd fv3gfs.fd
    git checkout nemsfv3_gfsv15.2.1
=======
    git clone https://github.com/ufs-community/ufs-weather-model fv3gfs.fd >> ${topdir}/checkout-fv3gfs.log 2>&1
    cd fv3gfs.fd
    git checkout GFS.v16.0.13
>>>>>>> 561e1953
    git submodule update --init --recursive
    cd ${topdir}
else
    echo 'Skip.  Directory fv3gfs.fd already exists.'
fi

echo gsi checkout ...
if [[ ! -d gsi.fd ]] ; then
    rm -f ${topdir}/checkout-gsi.log
<<<<<<< HEAD
    git clone --recursive gerrit:ProdGSI gsi.fd >> ${topdir}/checkout-gsi.log 2>&1
    cd gsi.fd
    git checkout gfsda.v15.3.2
=======
    git clone --recursive https://github.com/NOAA-EMC/GSI.git gsi.fd >> ${topdir}/checkout-gsi.log 2>&1
    cd gsi.fd
    git checkout gfsda.v16.0.0
>>>>>>> 561e1953
    git submodule update
    cd ${topdir}
else
    echo 'Skip.  Directory gsi.fd already exists.'
fi

echo gldas checkout ...
if [[ ! -d gldas.fd ]] ; then
    rm -f ${topdir}/checkout-gldas.log
    git clone https://github.com/NOAA-EMC/GLDAS  gldas.fd >> ${topdir}/checkout-gldas.fd.log 2>&1
    cd gldas.fd
    git checkout gldas_gfsv16_release.v1.11.0
    cd ${topdir}
else
    echo 'Skip.  Directory gldas.fd already exists.'
fi

echo ufs_utils checkout ...
if [[ ! -d ufs_utils.fd ]] ; then
    rm -f ${topdir}/checkout-ufs_utils.log
    git clone https://github.com/NOAA-EMC/UFS_UTILS.git ufs_utils.fd >> ${topdir}/checkout-ufs_utils.fd.log 2>&1
    cd ufs_utils.fd
    git checkout ops-gfsv16.0.0
    cd ${topdir}
else
    echo 'Skip.  Directory ufs_utils.fd already exists.'
fi

echo EMC_post checkout ...
if [[ ! -d gfs_post.fd ]] ; then
    rm -f ${topdir}/checkout-gfs_post.log
    git clone https://github.com/NOAA-EMC/EMC_post.git gfs_post.fd >> ${topdir}/checkout-gfs_post.log 2>&1
    cd gfs_post.fd
<<<<<<< HEAD
    #git checkout ncep_post.v8.0.27e
    git checkout ncep_post_gtg.v1.1.11
=======
    git checkout upp_gfsv16_release.v1.1.0
    ################################################################################
    # checkout_gtg
    ## yes: The gtg code at NCAR private repository is available for ops. GFS only.
    #       Only approved persons/groups have access permission.
    ## no:  No need to check out gtg code for general GFS users.
    ################################################################################
    checkout_gtg=${checkout_gtg:-"NO"}
    if [[ ${checkout_gtg} == "YES" ]] ; then
      ./manage_externals/checkout_externals
      cp sorc/post_gtg.fd/*f90 sorc/ncep_post.fd/.
      cp sorc/post_gtg.fd/gtg.config.gfs parm/gtg.config.gfs
    fi
>>>>>>> 561e1953
    cd ${topdir}
else
    echo 'Skip.  Directory gfs_post.fd already exists.'
fi

echo EMC_gfs_wafs checkout ...
if [[ ! -d gfs_wafs.fd ]] ; then
    rm -f ${topdir}/checkout-gfs_wafs.log
    git clone --recursive https://github.com/NOAA-EMC/EMC_gfs_wafs.git gfs_wafs.fd >> ${topdir}/checkout-gfs_wafs.log 2>&1
    cd gfs_wafs.fd
<<<<<<< HEAD
    git checkout gfs_wafs.v5.0.11
=======
    git checkout gfs_wafs.v6.0.10
>>>>>>> 561e1953
    cd ${topdir}
else
    echo 'Skip.  Directory gfs_wafs.fd already exists.'
fi

echo EMC_verif-global checkout ...
if [[ ! -d verif-global.fd ]] ; then
    rm -f ${topdir}/checkout-verif-global.log
    git clone --recursive https://github.com/NOAA-EMC/EMC_verif-global.git verif-global.fd >> ${topdir}/checkout-verif-global.log 2>&1
    cd verif-global.fd
    git checkout verif_global_v1.11.0
    cd ${topdir}
else
    echo 'Skip. Directory verif-global.fd already exist.'
fi

exit 0<|MERGE_RESOLUTION|>--- conflicted
+++ resolved
@@ -24,15 +24,9 @@
 echo fv3gfs checkout ...
 if [[ ! -d fv3gfs.fd ]] ; then
     rm -f ${topdir}/checkout-fv3gfs.log
-<<<<<<< HEAD
-    git clone gerrit:NEMSfv3gfs fv3gfs.fd >> ${topdir}/checkout-fv3gfs.log 2>&1
-    cd fv3gfs.fd
-    git checkout nemsfv3_gfsv15.2.1
-=======
     git clone https://github.com/ufs-community/ufs-weather-model fv3gfs.fd >> ${topdir}/checkout-fv3gfs.log 2>&1
     cd fv3gfs.fd
     git checkout GFS.v16.0.13
->>>>>>> 561e1953
     git submodule update --init --recursive
     cd ${topdir}
 else
@@ -42,15 +36,9 @@
 echo gsi checkout ...
 if [[ ! -d gsi.fd ]] ; then
     rm -f ${topdir}/checkout-gsi.log
-<<<<<<< HEAD
-    git clone --recursive gerrit:ProdGSI gsi.fd >> ${topdir}/checkout-gsi.log 2>&1
-    cd gsi.fd
-    git checkout gfsda.v15.3.2
-=======
     git clone --recursive https://github.com/NOAA-EMC/GSI.git gsi.fd >> ${topdir}/checkout-gsi.log 2>&1
     cd gsi.fd
     git checkout gfsda.v16.0.0
->>>>>>> 561e1953
     git submodule update
     cd ${topdir}
 else
@@ -84,10 +72,6 @@
     rm -f ${topdir}/checkout-gfs_post.log
     git clone https://github.com/NOAA-EMC/EMC_post.git gfs_post.fd >> ${topdir}/checkout-gfs_post.log 2>&1
     cd gfs_post.fd
-<<<<<<< HEAD
-    #git checkout ncep_post.v8.0.27e
-    git checkout ncep_post_gtg.v1.1.11
-=======
     git checkout upp_gfsv16_release.v1.1.0
     ################################################################################
     # checkout_gtg
@@ -101,7 +85,6 @@
       cp sorc/post_gtg.fd/*f90 sorc/ncep_post.fd/.
       cp sorc/post_gtg.fd/gtg.config.gfs parm/gtg.config.gfs
     fi
->>>>>>> 561e1953
     cd ${topdir}
 else
     echo 'Skip.  Directory gfs_post.fd already exists.'
@@ -112,11 +95,7 @@
     rm -f ${topdir}/checkout-gfs_wafs.log
     git clone --recursive https://github.com/NOAA-EMC/EMC_gfs_wafs.git gfs_wafs.fd >> ${topdir}/checkout-gfs_wafs.log 2>&1
     cd gfs_wafs.fd
-<<<<<<< HEAD
-    git checkout gfs_wafs.v5.0.11
-=======
     git checkout gfs_wafs.v6.0.10
->>>>>>> 561e1953
     cd ${topdir}
 else
     echo 'Skip.  Directory gfs_wafs.fd already exists.'
