#! /usr/bin/env bash

set +x
set -u

function usage() {
  cat << EOF
Clones and checks out external components necessary for
  global workflow. If the directory already exists, skip
  cloning and just check out the requested version (unless
  -c option is used).

Usage: ${BASH_SOURCE[0]} [-c][-h][-m ufs_hash]
  -c:
    Create a fresh clone (delete existing directories)
  -h:
    Print this help message and exit
  -m ufs_hash:
    Check out this UFS hash instead of the default
  -g:
    Check out GSI for GSI-based DA
  -u:
    Check out GDASApp for UFS-based DA
EOF
  exit 1
}

function checkout() {
  #
  # Clone or fetch repo, then checkout specific hash and update submodules
  #
  # Environment variables:
  #   topdir [default: $(pwd)]: parent directory to your checkout
  #   logdir [default: $(pwd)]: where you want logfiles written
  #   CLEAN [default: NO]:      whether to delete existing directories and create a fresh clone
  #
  # Usage: checkout <dir> <remote> <version>
  #
  #   Arguments
  #     dir:     Directory for the clone
  #     remote:  URL of the remote repository
  #     version: Commit to check out; should always be a speciifc commit (hash or tag), not a branch
  #
  #   Returns
  #     Exit code of last failed command, or 0 if successful
  #

  dir="$1"
  remote="$2"
  version="$3"
  recursive=${4:-"YES"}

  name=$(echo "${dir}" | cut -d '.' -f 1)
  echo "Performing checkout of ${name}"

  logfile="${logdir:-$(pwd)}/checkout_${name}.log"

  if [[ -f "${logfile}" ]]; then
    rm "${logfile}"
  fi

  cd "${topdir}" || exit 1
  if [[  -d "${dir}" && ${CLEAN} == "YES" ]]; then
    echo "|-- Removing existing clone in ${dir}"
    rm -Rf "${dir}"
  fi
  if [[ ! -d "${dir}" ]]; then
    echo "|-- Cloning from ${remote} into ${dir}"
    git clone "${remote}" "${dir}" >> "${logfile}" 2>&1
    status=$?
    if ((status > 0)); then
      echo "    WARNING: Error while cloning ${name}"
      echo
      return "${status}"
    fi
    cd "${dir}" || exit 1
  else
    # Fetch any updates from server
    cd "${dir}" || exit 1
    echo "|-- Fetching updates from ${remote}"
    git fetch
  fi
  echo "|-- Checking out ${version}"
  git checkout "${version}" >> "${logfile}" 2>&1
  status=$?
  if ((status > 0)); then
    echo "    WARNING: Error while checking out ${version} in ${name}"
    echo
    return "${status}"
  fi
  if [[ "${recursive}" == "YES" ]]; then
    echo "|-- Updating submodules (if any)"
    git submodule update --init --recursive >> "${logfile}" 2>&1
    status=$?
    if ((status > 0)); then
      echo "    WARNING: Error while updating submodules of ${name}"
      echo
      return "${status}"
    fi
  fi
  echo
  return 0
}

# Set defaults for variables toggled by options
export CLEAN="NO"
checkout_gsi="NO"
checkout_gdas="NO"

# Parse command line arguments
while getopts ":chgum:o" option; do
  case ${option} in
    c)
      echo "Received -c flag, will delete any existing directories and start clean"
      export CLEAN="YES"
      ;;
    g)
      echo "Received -g flag for optional checkout of GSI-based DA"
      checkout_gsi="YES"
      ;;
    h)  usage;;
    u)
      echo "Received -u flag for optional checkout of UFS-based DA"
      checkout_gdas="YES"
      ;;
    m)
      echo "Received -m flag with argument, will check out ufs-weather-model hash ${OPTARG} instead of default"
      ufs_model_hash=${OPTARG}
      ;;
    :)
      echo "option -${OPTARG} needs an argument"
      usage
      ;;
    *)
      echo "invalid option -${OPTARG}, exiting..."
      usage
      ;;
  esac
done
shift $((OPTIND-1))

topdir=$(cd "$(dirname "${BASH_SOURCE[0]}")" &> /dev/null && pwd)
export topdir
export logdir="${topdir}/logs"
mkdir -p "${logdir}"

# Setup lmod environment
source "${topdir}/../workflow/gw_setup.sh"

# The checkout version should always be a speciifc commit (hash or tag), not a branch
errs=0
<<<<<<< HEAD
checkout "gfs_utils.fd"    "https://github.com/KateFriedman-NOAA/gfs-utils"              "feature/epic-stack"                    ; errs=$((errs + $?))
checkout "ufs_utils.fd"    "https://github.com/GeorgeGayno-NOAA/UFS_UTILS.git"     "feature/epic_stack"                    ; errs=$((errs + $?))
checkout "ufs_model.fd"    "https://github.com/ufs-community/ufs-weather-model" "${ufs_model_hash:-2247060}" ; errs=$((errs + $?))
=======
checkout "gfs_utils.fd"    "https://github.com/NOAA-EMC/gfs-utils"              "8965258"                    ; errs=$((errs + $?))
checkout "ufs_utils.fd"    "https://github.com/ufs-community/UFS_UTILS.git"     "72a0471"                    ; errs=$((errs + $?))
checkout "ufs_model.fd"    "https://github.com/ufs-community/ufs-weather-model" "${ufs_model_hash:-bf60924}" ; errs=$((errs + $?))
>>>>>>> 188344a0
checkout "verif-global.fd" "https://github.com/NOAA-EMC/EMC_verif-global.git"   "c267780"                    ; errs=$((errs + $?))

if [[ ${checkout_gsi} == "YES" ]]; then
  checkout "gsi_enkf.fd" "https://github.com/NOAA-EMC/GSI.git" "8735959" "NO"; errs=$((errs + $?))
fi

if [[ ${checkout_gdas} == "YES" ]]; then
  checkout "gdas.cd" "https://github.com/NOAA-EMC/GDASApp.git" "1da2e63"; errs=$((errs + $?))
fi

if [[ ${checkout_gsi} == "YES" || ${checkout_gdas} == "YES" ]]; then
  checkout "gsi_utils.fd"    "https://github.com/KateFriedman-NOAA/GSI-Utils.git"   "feature/epic-stack"; errs=$((errs + $?))
  checkout "gsi_monitor.fd"  "https://github.com/KateFriedman-NOAA/GSI-Monitor.git" "feature/epic-stack"; errs=$((errs + $?))
fi

if (( errs > 0 )); then
  echo "WARNING: One or more errors encountered during checkout process, please check logs before building"
fi
echo
exit "${errs}"<|MERGE_RESOLUTION|>--- conflicted
+++ resolved
@@ -149,15 +149,9 @@
 
 # The checkout version should always be a speciifc commit (hash or tag), not a branch
 errs=0
-<<<<<<< HEAD
 checkout "gfs_utils.fd"    "https://github.com/KateFriedman-NOAA/gfs-utils"              "feature/epic-stack"                    ; errs=$((errs + $?))
 checkout "ufs_utils.fd"    "https://github.com/GeorgeGayno-NOAA/UFS_UTILS.git"     "feature/epic_stack"                    ; errs=$((errs + $?))
-checkout "ufs_model.fd"    "https://github.com/ufs-community/ufs-weather-model" "${ufs_model_hash:-2247060}" ; errs=$((errs + $?))
-=======
-checkout "gfs_utils.fd"    "https://github.com/NOAA-EMC/gfs-utils"              "8965258"                    ; errs=$((errs + $?))
-checkout "ufs_utils.fd"    "https://github.com/ufs-community/UFS_UTILS.git"     "72a0471"                    ; errs=$((errs + $?))
 checkout "ufs_model.fd"    "https://github.com/ufs-community/ufs-weather-model" "${ufs_model_hash:-bf60924}" ; errs=$((errs + $?))
->>>>>>> 188344a0
 checkout "verif-global.fd" "https://github.com/NOAA-EMC/EMC_verif-global.git"   "c267780"                    ; errs=$((errs + $?))
 
 if [[ ${checkout_gsi} == "YES" ]]; then
