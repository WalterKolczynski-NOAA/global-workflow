#!/bin/sh
set -xue

topdir=$(pwd)
echo $topdir

echo fv3gfs checkout ...
if [[ ! -d fv3gfs.fd ]] ; then
    rm -f ${topdir}/checkout-fv3gfs.log
    #git clone https://github.com/ufs-community/ufs-weather-model fv3gfs.fd >> ${topdir}/checkout-fv3gfs.log 2>&1
    git clone https://github.com/DusanJovic-NOAA/ufs-weather-model fv3gfs.fd >> ${topdir}/checkout-fv3gfs.log 2>&1
    cd fv3gfs.fd
<<<<<<< HEAD
    git checkout orion_gfs.v16
=======
    git checkout  GFS.v16.0.7
>>>>>>> 99277ae3
    git submodule update --init --recursive
    cd ${topdir}
else
    echo 'Skip.  Directory fv3gfs.fd already exists.'
fi

echo gsi checkout ...
if [[ ! -d gsi.fd ]] ; then
    rm -f ${topdir}/checkout-gsi.log
    git clone --recursive https://github.com/NOAA-EMC/GSI.git gsi.fd >> ${topdir}/checkout-gsi.log 2>&1
    cd gsi.fd
    git checkout release/gfsda.v16.0.0
    git submodule update
    cd ${topdir}
else
    echo 'Skip.  Directory gsi.fd already exists.'
fi

echo gldas checkout ...
if [[ ! -d gldas.fd ]] ; then
    rm -f ${topdir}/checkout-gldas.log
    git clone https://github.com/NOAA-EMC/GLDAS.git gldas.fd >> ${topdir}/checkout-gldas.fd.log 2>&1
    cd gldas.fd
    #git checkout gldas_gfsv16_release.v1.2.0
    git checkout feature/orion_port
    cd ${topdir}
else
    echo 'Skip.  Directory gldas.fd already exists.'
fi

echo ufs_utils checkout ...
if [[ ! -d ufs_utils.fd ]] ; then
    rm -f ${topdir}/checkout-ufs_utils.log
    #git clone https://github.com/NOAA-EMC/UFS_UTILS.git ufs_utils.fd >> ${topdir}/checkout-ufs_utils.fd.log 2>&1
    git clone --recursive https://github.com/GeorgeGayno-NOAA/UFS_UTILS.git ufs_utils.fd >> ${topdir}/checkout-ufs_utils.fd.log 2>&1
    cd ufs_utils.fd
    #git checkout release/ops-gfsv16 
    git checkout feature/orion
    cd ${topdir}
else
    echo 'Skip.  Directory ufs_utils.fd already exists.'
fi

echo EMC_post checkout ...
if [[ ! -d gfs_post.fd ]] ; then
    rm -f ${topdir}/checkout-gfs_post.log
    git clone https://github.com/NOAA-EMC/EMC_post.git gfs_post.fd >> ${topdir}/checkout-gfs_post.log 2>&1
    cd gfs_post.fd
    git checkout upp_gfsv16_release.v1.0.9
    cd ${topdir}
else
    echo 'Skip.  Directory gfs_post.fd already exists.'
fi

echo EMC_gfs_wafs checkout ...
if [[ ! -d gfs_wafs.fd ]] ; then
    rm -f ${topdir}/checkout-gfs_wafs.log
    git clone --recursive https://github.com/NOAA-EMC/EMC_gfs_wafs.git gfs_wafs.fd >> ${topdir}/checkout-gfs_wafs.log 2>&1
    cd gfs_wafs.fd
    git checkout gfs_wafs.v5.0.11
    cd ${topdir}
else
    echo 'Skip.  Directory gfs_wafs.fd already exists.'
fi

echo EMC_verif-global checkout ...
if [[ ! -d verif-global.fd ]] ; then
    rm -f ${topdir}/checkout-verif-global.log
    git clone --recursive https://github.com/NOAA-EMC/EMC_verif-global.git verif-global.fd >> ${topdir}/checkout-verif-global.log 2>&1
    cd verif-global.fd
    git checkout verif_global_v1.8.1
    cd ${topdir}
else
    echo 'Skip. Directory verif-global.fd already exist.'
fi

exit 0<|MERGE_RESOLUTION|>--- conflicted
+++ resolved
@@ -10,11 +10,7 @@
     #git clone https://github.com/ufs-community/ufs-weather-model fv3gfs.fd >> ${topdir}/checkout-fv3gfs.log 2>&1
     git clone https://github.com/DusanJovic-NOAA/ufs-weather-model fv3gfs.fd >> ${topdir}/checkout-fv3gfs.log 2>&1
     cd fv3gfs.fd
-<<<<<<< HEAD
     git checkout orion_gfs.v16
-=======
-    git checkout  GFS.v16.0.7
->>>>>>> 99277ae3
     git submodule update --init --recursive
     cd ${topdir}
 else
