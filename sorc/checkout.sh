#!/bin/sh
set -xue

while getopts "o" option;
do
 case $option in
  o)
   echo "Received -o flag for optional checkout of GTG, will check out GTG with EMC_post"
   checkout_gtg="YES"
   ;;
  :)
   echo "option -$OPTARG needs an argument"
   ;;
  *)
   echo "invalid option -$OPTARG, exiting..."
   exit
   ;;
 esac
done

topdir=$(pwd)
echo $topdir

echo fv3gfs checkout ...
if [[ ! -d fv3gfs.fd ]] ; then
    rm -f ${topdir}/checkout-fv3gfs.log
    git clone https://github.com/ufs-community/ufs-weather-model fv3gfs.fd >> ${topdir}/checkout-fv3gfs.log 2>&1
    cd fv3gfs.fd
    git checkout GFS.v16.0.15
    git submodule update --init --recursive
    cd ${topdir}
else
    echo 'Skip.  Directory fv3gfs.fd already exists.'
fi

echo gsi checkout ...
if [[ ! -d gsi.fd ]] ; then
    rm -f ${topdir}/checkout-gsi.log
    git clone --recursive https://github.com/NOAA-EMC/GSI.git gsi.fd >> ${topdir}/checkout-gsi.log 2>&1
    cd gsi.fd
<<<<<<< HEAD
    git checkout gfsda.v15.3.3 
=======
    git checkout gfsda.v16.0.0
>>>>>>> 27e91128
    git submodule update
    cd ${topdir}
else
    echo 'Skip.  Directory gsi.fd already exists.'
fi

echo gldas checkout ...
if [[ ! -d gldas.fd ]] ; then
    rm -f ${topdir}/checkout-gldas.log
    git clone https://github.com/NOAA-EMC/GLDAS  gldas.fd >> ${topdir}/checkout-gldas.fd.log 2>&1
    cd gldas.fd
    git checkout gldas_gfsv16_release.v1.12.0
    cd ${topdir}
else
    echo 'Skip.  Directory gldas.fd already exists.'
fi

echo ufs_utils checkout ...
if [[ ! -d ufs_utils.fd ]] ; then
    rm -f ${topdir}/checkout-ufs_utils.log
    git clone https://github.com/NOAA-EMC/UFS_UTILS.git ufs_utils.fd >> ${topdir}/checkout-ufs_utils.fd.log 2>&1
    cd ufs_utils.fd
    git checkout ops-gfsv16.0.0
    cd ${topdir}
else
    echo 'Skip.  Directory ufs_utils.fd already exists.'
fi

echo EMC_post checkout ...
if [[ ! -d gfs_post.fd ]] ; then
    rm -f ${topdir}/checkout-gfs_post.log
    git clone https://github.com/NOAA-EMC/EMC_post.git gfs_post.fd >> ${topdir}/checkout-gfs_post.log 2>&1
    cd gfs_post.fd
    git checkout upp_gfsv16_release.v1.1.3
    ################################################################################
    # checkout_gtg
    ## yes: The gtg code at NCAR private repository is available for ops. GFS only.
    #       Only approved persons/groups have access permission.
    ## no:  No need to check out gtg code for general GFS users.
    ################################################################################
    checkout_gtg=${checkout_gtg:-"NO"}
    if [[ ${checkout_gtg} == "YES" ]] ; then
      ./manage_externals/checkout_externals
      cp sorc/post_gtg.fd/*f90 sorc/ncep_post.fd/.
      cp sorc/post_gtg.fd/gtg.config.gfs parm/gtg.config.gfs
    fi
    cd ${topdir}
else
    echo 'Skip.  Directory gfs_post.fd already exists.'
fi

echo EMC_gfs_wafs checkout ...
if [[ ! -d gfs_wafs.fd ]] ; then
    rm -f ${topdir}/checkout-gfs_wafs.log
    git clone --recursive https://github.com/NOAA-EMC/EMC_gfs_wafs.git gfs_wafs.fd >> ${topdir}/checkout-gfs_wafs.log 2>&1
    cd gfs_wafs.fd
    git checkout gfs_wafs.v6.0.19
    cd ${topdir}
else
    echo 'Skip.  Directory gfs_wafs.fd already exists.'
fi

echo EMC_verif-global checkout ...
if [[ ! -d verif-global.fd ]] ; then
    rm -f ${topdir}/checkout-verif-global.log
    git clone --recursive https://github.com/NOAA-EMC/EMC_verif-global.git verif-global.fd >> ${topdir}/checkout-verif-global.log 2>&1
    cd verif-global.fd
    git checkout verif_global_v1.11.0
    cd ${topdir}
else
    echo 'Skip. Directory verif-global.fd already exist.'
fi

exit 0<|MERGE_RESOLUTION|>--- conflicted
+++ resolved
@@ -38,11 +38,7 @@
     rm -f ${topdir}/checkout-gsi.log
     git clone --recursive https://github.com/NOAA-EMC/GSI.git gsi.fd >> ${topdir}/checkout-gsi.log 2>&1
     cd gsi.fd
-<<<<<<< HEAD
-    git checkout gfsda.v15.3.3 
-=======
     git checkout gfsda.v16.0.0
->>>>>>> 27e91128
     git submodule update
     cd ${topdir}
 else
