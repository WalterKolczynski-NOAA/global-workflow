#!/bin/sh
set -xue

topdir=$(pwd)
echo $topdir

echo fv3gfs checkout ...
if [[ ! -d fv3gfs.fd ]] ; then
    rm -f ${topdir}/checkout-fv3gfs.log
    git clone gerrit:NEMSfv3gfs fv3gfs.fd >> ${topdir}/checkout-fv3gfs.log 2>&1
    cd fv3gfs.fd
<<<<<<< HEAD
    #git checkout nemsfv3gfs_beta_v1.0.18
=======
    git checkout gfsv16_physupdt
>>>>>>> 8fbf33af
    git submodule update --init --recursive
    cd FV3/atmos_cubed_sphere
    git checkout gfsv16_physupdt
    cd .. 
    git checkout gfsv16_physupdt_netcdf
    cd .. 
    git checkout gfsv16_physupdt
    cd ${topdir}
else
    echo 'Skip.  Directory fv3gfs.fd already exists.'
fi

echo gsi checkout ...
if [[ ! -d gsi.fd ]] ; then
    rm -f ${topdir}/checkout-gsi.log
    git clone --recursive gerrit:ProdGSI gsi.fd >> ${topdir}/checkout-gsi.fd.log 2>&1
    cd gsi.fd
<<<<<<< HEAD
    git checkout feature/fv3_ncio 
    git submodule update
=======
    git checkout DA_GFSv16
    git submodule update
    cd ${topdir}
>>>>>>> 8fbf33af
else
    echo 'Skip.  Directory gsi.fd already exists.'
fi

echo ufs_utils checkout ...
if [[ ! -d ufs_utils.fd ]] ; then
    rm -f ${topdir}/checkout-ufs_utils.log
<<<<<<< HEAD
    #git clone --recursive gerrit:UFS_UTILS ufs_utils.fd >> ${topdir}/checkout-ufs_utils.fd.log 2>&1
    git clone --recursive https://github.com/GeorgeGayno-NOAA/UFS_UTILS.git ufs_utils.fd >> ${topdir}/checkout-ufs_utils.fd.log 2>&1
    cd ufs_utils.fd
    #git checkout v1.0.0
    git checkout feature/hera_port
=======
    git clone https://github.com/NOAA-EMC/UFS_UTILS  ufs_utils.fd >> ${topdir}/checkout-ufs_utils.fd.log 2>&1
    cd ufs_utils.fd
    git checkout develop
>>>>>>> 8fbf33af
    cd ${topdir}
else
    echo 'Skip.  Directory ufs_utils.fd already exists.'
fi

echo EMC_post checkout ...
if [[ ! -d gfs_post.fd ]] ; then
    rm -f ${topdir}/checkout-gfs_post.log
<<<<<<< HEAD
    git clone --recursive https://github.com/NOAA-EMC/EMC_post.git gfs_post.fd >> ${topdir}/checkout-gfs_post.log 2>&1
    #git clone --recursive gerrit:EMC_post_gtg gfs_post.fd >> ${topdir}/checkout-gfs_post.log 2>&1
    cd gfs_post.fd
    #git checkout ncep_post.v8.0.27e
    #git checkout ncep_post_gtg.v1.0.6c
=======
    git clone --recursive gerrit:EMC_post gfs_post.fd >> ${topdir}/checkout-gfs_post.log 2>&1
>>>>>>> 8fbf33af
    cd ${topdir}
else
    echo 'Skip.  Directory gfs_post.fd already exists.'
fi

echo EMC_gfs_wafs checkout ...
if [[ ! -d gfs_wafs.fd ]] ; then
    rm -f ${topdir}/checkout-gfs_wafs.log
    git clone --recursive gerrit:EMC_gfs_wafs gfs_wafs.fd >> ${topdir}/checkout-gfs_wafs.log 2>&1
    cd gfs_wafs.fd
    git checkout gfs_wafs.v5.0.9
    cd ${topdir}
else
    echo 'Skip.  Directory gfs_wafs.fd already exists.'
fi

echo EMC_verif-global checkout ...
if [[ ! -d verif-global.fd ]] ; then
    rm -f ${topdir}/checkout-verif-global.log
    git clone --recursive gerrit:EMC_verif-global verif-global.fd >> ${topdir}/checkout-verif-global.log 2>&1
    cd verif-global.fd
    git checkout verif_global_v1.2.2
    cd ${topdir}
else
    echo 'Skip. Directory verif-global.fd already exist.'
fi

exit 0<|MERGE_RESOLUTION|>--- conflicted
+++ resolved
@@ -9,11 +9,6 @@
     rm -f ${topdir}/checkout-fv3gfs.log
     git clone gerrit:NEMSfv3gfs fv3gfs.fd >> ${topdir}/checkout-fv3gfs.log 2>&1
     cd fv3gfs.fd
-<<<<<<< HEAD
-    #git checkout nemsfv3gfs_beta_v1.0.18
-=======
-    git checkout gfsv16_physupdt
->>>>>>> 8fbf33af
     git submodule update --init --recursive
     cd FV3/atmos_cubed_sphere
     git checkout gfsv16_physupdt
@@ -31,14 +26,8 @@
     rm -f ${topdir}/checkout-gsi.log
     git clone --recursive gerrit:ProdGSI gsi.fd >> ${topdir}/checkout-gsi.fd.log 2>&1
     cd gsi.fd
-<<<<<<< HEAD
     git checkout feature/fv3_ncio 
     git submodule update
-=======
-    git checkout DA_GFSv16
-    git submodule update
-    cd ${topdir}
->>>>>>> 8fbf33af
 else
     echo 'Skip.  Directory gsi.fd already exists.'
 fi
@@ -46,17 +35,16 @@
 echo ufs_utils checkout ...
 if [[ ! -d ufs_utils.fd ]] ; then
     rm -f ${topdir}/checkout-ufs_utils.log
-<<<<<<< HEAD
     #git clone --recursive gerrit:UFS_UTILS ufs_utils.fd >> ${topdir}/checkout-ufs_utils.fd.log 2>&1
     git clone --recursive https://github.com/GeorgeGayno-NOAA/UFS_UTILS.git ufs_utils.fd >> ${topdir}/checkout-ufs_utils.fd.log 2>&1
     cd ufs_utils.fd
     #git checkout v1.0.0
     git checkout feature/hera_port
-=======
-    git clone https://github.com/NOAA-EMC/UFS_UTILS  ufs_utils.fd >> ${topdir}/checkout-ufs_utils.fd.log 2>&1
-    cd ufs_utils.fd
-    git checkout develop
->>>>>>> 8fbf33af
+#=======
+#    git clone https://github.com/NOAA-EMC/UFS_UTILS  ufs_utils.fd >> ${topdir}/checkout-ufs_utils.fd.log 2>&1
+#    cd ufs_utils.fd
+#    git checkout develop
+#>>>>>>> origin/feature/gfsv16
     cd ${topdir}
 else
     echo 'Skip.  Directory ufs_utils.fd already exists.'
@@ -65,15 +53,7 @@
 echo EMC_post checkout ...
 if [[ ! -d gfs_post.fd ]] ; then
     rm -f ${topdir}/checkout-gfs_post.log
-<<<<<<< HEAD
-    git clone --recursive https://github.com/NOAA-EMC/EMC_post.git gfs_post.fd >> ${topdir}/checkout-gfs_post.log 2>&1
-    #git clone --recursive gerrit:EMC_post_gtg gfs_post.fd >> ${topdir}/checkout-gfs_post.log 2>&1
-    cd gfs_post.fd
-    #git checkout ncep_post.v8.0.27e
-    #git checkout ncep_post_gtg.v1.0.6c
-=======
     git clone --recursive gerrit:EMC_post gfs_post.fd >> ${topdir}/checkout-gfs_post.log 2>&1
->>>>>>> 8fbf33af
     cd ${topdir}
 else
     echo 'Skip.  Directory gfs_post.fd already exists.'
