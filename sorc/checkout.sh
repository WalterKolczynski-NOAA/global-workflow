--- conflicted
+++ resolved
@@ -31,15 +31,11 @@
     rm -f ${topdir}/checkout-fv3gfs.log
     git clone https://github.com/ufs-community/ufs-weather-model fv3gfs.fd >> ${topdir}/checkout-fv3gfs.log 2>&1
     cd fv3gfs.fd
-<<<<<<< HEAD
     if [ ${run_ccpp:-"NO"} = "NO" ]; then
-     git checkout GFS.v16.0.14
+     git checkout GFS.v16.0.15
     else
      git checkout b771e5be7e35eaea5ee7f762d644afccab019ed3
     fi
-=======
-    git checkout GFS.v16.0.15
->>>>>>> f53e3ca4
     git submodule update --init --recursive
     cd ${topdir}
 else
