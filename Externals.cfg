# External sub-modules of global-workflow

[FV3GFS]
<<<<<<< HEAD
#### tag = GFS.v16.0.10
hash = d021e7b0395ccac2b7a30b414b58a8c924d2784f
=======
tag = GFS.v16.0.13
>>>>>>> 31563a59
local_path = sorc/fv3gfs.fd
repo_url = https://github.com/ufs-community/ufs-weather-model.git
protocol = git
required = True

[GSI]
tag = gfsda.v16.0.0
local_path = sorc/gsi.fd
repo_url = https://github.com/NOAA-EMC/GSI.git
protocol = git
required = True

[GLDAS]
tag = gldas_gfsv16_release.v1.11.0
local_path = sorc/gldas.fd
repo_url = https://github.com/NOAA-EMC/GLDAS.git
protocol = git
required = True

[EMC_post]
tag = upp_gfsv16_release.v1.1.0
local_path = sorc/gfs_post.fd
repo_url = https://github.com/NOAA-EMC/EMC_post.git
protocol = git
required = True

[UFS_UTILS]
tag = ops-gfsv16.0.0
local_path = sorc/ufs_utils.fd
repo_url = https://github.com/NOAA-EMC/UFS_UTILS.git
protocol = git
required = True

[EMC_verif-global]
tag = verif_global_v1.11.0
local_path = sorc/verif-global.fd
repo_url = https://github.com/NOAA-EMC/EMC_verif-global.git
protocol = git
required = True

[EMC_gfs_wafs]
tag = gfs_wafs.v6.0.10
local_path = sorc/gfs_wafs.fd
repo_url = https://github.com/NOAA-EMC/EMC_gfs_wafs.git
protocol = git
required = False

# [aeroconv]
# hash = fd6c2387
# local_path = sorc/aeroconv.fd
# repo_url = https://github.com/NCAR/aeroconv.git
# protocol = git
# required = True

[externals_description]
schema_version = 1.0.0<|MERGE_RESOLUTION|>--- conflicted
+++ resolved
@@ -1,12 +1,7 @@
 # External sub-modules of global-workflow
 
 [FV3GFS]
-<<<<<<< HEAD
-#### tag = GFS.v16.0.10
-hash = d021e7b0395ccac2b7a30b414b58a8c924d2784f
-=======
 tag = GFS.v16.0.13
->>>>>>> 31563a59
 local_path = sorc/fv3gfs.fd
 repo_url = https://github.com/ufs-community/ufs-weather-model.git
 protocol = git
@@ -54,12 +49,5 @@
 protocol = git
 required = False
 
-# [aeroconv]
-# hash = fd6c2387
-# local_path = sorc/aeroconv.fd
-# repo_url = https://github.com/NCAR/aeroconv.git
-# protocol = git
-# required = True
-
 [externals_description]
 schema_version = 1.0.0