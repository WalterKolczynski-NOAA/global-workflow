--- conflicted
+++ resolved
@@ -182,29 +182,6 @@
           export OCN_FHRLST="{OCN_FHRLST}"; $HOMEgfs/jobs/{J_JOB}
     #endfamily ocnpost
 
-<<<<<<< HEAD
-    wavepost: !TaskArray
-      RUN: !calc up.RUN
-      Disable: !calc doc.settings.cplwav=='.false.'
-      Dimensions:
-        fhr: !calc doc.output_settings.ocnpost_hours
-      jgfs_wavepost_fhr_el: !TaskElement
-        <<: *exclusive_task_template
-        Foreach: [ fhr  ]
-        resources: !calc partition.resources.run_one_node_downstream
-        Name: !expand p_{dimval.fhr:03d}
-        FHR: !expand "{dimval.fhr:03d}"
-        OCN_FHRLST: !calc "tools.seq(dimval.fhr, dimval.fhr+doc.output_settings.OCN_INTERVAL, 6)"
-        J_JOB: rocoto/wavepostsbs.sh
-        Trigger: !Depend up.forecast
-        ecflow_def: !expand "edit FHR '{FHR}'"
-        ecflow_command: !expand |
-          export post_times=%FHR% FHRLST=%FHR% FHRGRP=%FHR%
-          $HOMEgfs/jobs/{J_JOB}
-        rocoto_command: !expand >-
-          {rocoto_load_modules} ;
-          export OCN_FHRLST="{OCN_FHRLST}"; $HOMEgfs/jobs/{J_JOB}
-=======
     wavepost: !Task
       <<: *exclusive_task_template
       RUN: !calc up.RUN
@@ -212,7 +189,6 @@
       resources: !calc partition.resources.run_one_node_downstream
       J_JOB: rocoto/wavepostsbs.sh
       Trigger: !Depend forecast
->>>>>>> c51810cf
 
     jgfs_emc_vrfy: !Task
       <<: *exclusive_task_template
