--- conflicted
+++ resolved
@@ -16,10 +16,4 @@
    WAV_CUR_DT: 3
    WAV_CUR_HF_DT: 1
    WAV_CUR_HF_FH: 72
-<<<<<<< HEAD
-   WAV_CUR_CDO_SMOOTH: NO
-   wavempexec: "srun --export=ALL"
-   wave_mpmd: "--multi-prog"
-=======
-   WAV_CUR_CDO_SMOOTH: NO
->>>>>>> d5de2c73
+   WAV_CUR_CDO_SMOOTH: NO