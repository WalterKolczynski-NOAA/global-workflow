--- conflicted
+++ resolved
@@ -9,20 +9,6 @@
       do: "nems_fv3_mom6_cice5.x"
     - otherwise: "global_fv3gfs.x"
   more_exports_for_microphys: !FirstTrue
-<<<<<<< HEAD
-    - when: !calc ( doc.fv3_gdas_settings.imp_physics==11 )
-      do: !expand |
-        export hord_mt_nh_nonmono={doc.fv3_gdas_settings.phy_dependent_var.hord_mt_nh_nonmono}
-        export hord_xx_nh_nonmono={doc.fv3_gdas_settings.phy_dependent_var.hord_xx_nh_nonmono}
-        export vtdm4_nh_nonmono={doc.fv3_gdas_settings.phy_dependent_var.vtdm4_nh_nonmono}
-        export nord={doc.fv3_gdas_settings.phy_dependent_var.nord}
-        export dddmp={doc.fv3_gdas_settings.phy_dependent_var.dddmp}
-        export d4_bg={doc.fv3_gdas_settings.phy_dependent_var.d4_bg}
-    - otherwise: ""
-
-  level_127: !FirstTrue
-    - when: !calc doc.fv3_gdas_settings.LEVS==128
-=======
     - when: !calc ( doc.fv3_gfs_settings.imp_physics=="11" )
       do: !expand |
         export hord_mt_nh_nonmono={doc.fv3_gfs_settings.phy_dependent_var.hord_mt_nh_nonmono}
@@ -35,7 +21,6 @@
 
   level_127: !FirstTrue
     - when: !calc doc.fv3_gfs_settings.LEVS==128
->>>>>>> 5d208d63
       do: !expand |
          export  tau=5.0
          export  rf_cutoff=1.0e3
@@ -98,16 +83,6 @@
     export FCSTEXEC="{FCSTEXEC}"
    
     # Model configuration
-<<<<<<< HEAD
-    export TYPE="{doc.fv3_gdas_settings.nh_type}"
-    export MONO="{doc.fv3_gdas_settings.MONO}"
-    
-    # Use stratosphere h2o physics
-    export h2o_phys="{tools.fort(doc.fv3_gdas_settings.h2o_phys)}"
-    
-    # Options of stratosphere O3 physics reaction coefficients
-    export new_o3forc="{tools.YES_NO(doc.fv3_gdas_settings.new_o3force)}"
-=======
     export TYPE="{doc.fv3_gfs_settings.nh_type}"
     export MONO="{doc.fv3_gfs_settings.MONO}"
     
@@ -116,22 +91,15 @@
     
     # Options of stratosphere O3 physics reaction coefficients
     export new_o3forc="{tools.YES_NO(doc.fv3_gfs_settings.new_o3force)}"
->>>>>>> 5d208d63
     
     # Microphysics configuration
     export dnats={doc.fv3_gfs_settings.phy_dependent_var.dnats}
     export cal_pre="{tools.fort(doc.fv3_gfs_settings.phy_dependent_var.cal_pre)}"
     export do_sat_adj="{tools.fort(doc.fv3_gfs_settings.phy_dependent_var.do_sat_adjust)}"
     export random_clds="{tools.fort(doc.fv3_gfs_settings.phy_dependent_var.random_clds)}"
-<<<<<<< HEAD
-    #export cnvcld="{tools.fort(doc.fv3_gdas_settings.cnvcld)}"
-    export ncld={doc.fv3_gfs_settings.phy_dependent_var.ncld}
-    export FIELD_TABLE="{doc.fv3_gdas_settings.phy_dependent_var.FIELD_TABLE}"
-=======
     #export cnvcld="{tools.fort(doc.fv3_gfs_settings.cnvcld)}"
     export ncld={doc.fv3_gfs_settings.phy_dependent_var.ncld}
     export FIELD_TABLE="{doc.fv3_gfs_settings.phy_dependent_var.FIELD_TABLE}"
->>>>>>> 5d208d63
     export nwat={doc.fv3_gfs_settings.phy_dependent_var.nwat}
     {more_exports_for_microphys}
     {level_127}
