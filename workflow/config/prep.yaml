# This file is used to generate config.prep, which controls
# observation pre-processing.  The output of this is sent into the GFS
# or GDAS analysis.  The observation processing system is not part of
# this public release, so this file is ignored.

config_prep:
  filename: config.prep
  content: !expand |
    #!/bin/ksh -x
    
    # This file is automatically generated from the YAML-based system
    # in ecf/ecfutils/.  Any changes will be overwritten if
    # setup_case.sh is rerun.
    
    ########## config.prep ##########
    # Prep step specific
    
    echo "BEGIN: config.prep"
    
<<<<<<< HEAD
    # Source machine runtime environment
    . $BASE_ENV/{doc.platform.name}.env prep
    status=$?
    [[ $status -ne 0 ]] && exit $status
    
=======
>>>>>>> 939d230d
    export DO_MAKEPREPBUFR="{tools.YES_NO(doc.data_assimilation.DO_MAKEPREPBUFR)}"   # if NO, will copy prepbufr from globaldump
    
    # Relocation and syndata QC
    export PROCESS_TROPCY="{tools.YES_NO(doc.data_assimilation.PROCESS_TROPCY)}"
    [[ $RUN_ENVIR == "nco" && $envir == "prod" ]] && export PROCESS_TROPCY="YES"
    export DO_RELOCATE="{tools.YES_NO(doc.data_assimilation.DO_RELOCATE)}"
    export TROPCYQCRELOSH="$HOMEgfs/scripts/extropcy_qc_reloc.sh.ecf"
    export SENDCOM="YES"
    
    export HOMERELO=$HOMEgfs
    export EXECRELO=${{HOMERELO}}/exec
    export FIXRELO=${{HOMERELO}}/fix/fix_am
    export USHRELO=${{HOMERELO}}/ush

    export npe_node_prep={doc.aliases.prep.npe_node}    
    export cycle="t\"$cyc\"z"
    export OPREFIX="{doc.data_assimilation.OPREFIX}"
    export COMOUT="$ROTDIR/$CDUMP.$PDY/$cyc"
    [[ ! -d $COMOUT ]] && mkdir -p $COMOUT

    export DATAROOT={doc.places.DATAROOT}/prepbufr
    export COMIN_OBS={doc.data_assimilation.COMIN_OBS}
    export COMSP=$COMIN_OBS/$OPREFIX
    export COMIN="$ROTDIR/$CDUMP.$PDY/$cyc"
    export COMINgdas="$ROTDIR/gdas.$PDY/$cyc"
    export COMINgfs="$ROTDIR/gfs.$PDY/$cyc"

    ###############################################################
    # For running real-time parallels on WCOSS_C, execute tropcy_qc and
    # copy files from operational syndata directory to a local directory.
    # Otherwise, copy existing tcvital data from globaldump.

    if [ $PROCESS_TROPCY = "NO" ]; then
        cp $DMPDIR/$CDATE/$CDUMP/$CDUMP.$cycle.syndata.tcvitals.tm00 $COMOUT/.
    fi
    ###############################################################
    # Generate prepbufr files from dumps or copy from OPS
    if [ $DO_MAKEPREPBUFR = "NO" ]; then
        $NCP $DMPDIR/$CDATE/$CDUMP/$CDUMP.$cycle.prepbufr               $COMOUT/$CDUMP.$cycle.prepbufr
        $NCP $DMPDIR/$CDATE/$CDUMP/$CDUMP.$cycle.prepbufr.acft_profiles $COMOUT/$CDUMP.$cycle.prepbufr.acft_profiles
        [[ $DONST = "YES" ]] && $NCP $DMPDIR/$CDATE/$CDUMP/$CDUMP.$cycle.nsstbufr $COMOUT/$CDUMP.$cycle.nsstbufr
    fi

    echo "END: config.prep"
    <|MERGE_RESOLUTION|>--- conflicted
+++ resolved
@@ -17,14 +17,11 @@
     
     echo "BEGIN: config.prep"
     
-<<<<<<< HEAD
     # Source machine runtime environment
     . $BASE_ENV/{doc.platform.name}.env prep
     status=$?
     [[ $status -ne 0 ]] && exit $status
     
-=======
->>>>>>> 939d230d
     export DO_MAKEPREPBUFR="{tools.YES_NO(doc.data_assimilation.DO_MAKEPREPBUFR)}"   # if NO, will copy prepbufr from globaldump
     
     # Relocation and syndata QC
