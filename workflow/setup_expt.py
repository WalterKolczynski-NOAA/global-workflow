--- conflicted
+++ resolved
@@ -73,7 +73,6 @@
     rdatestr = datetime_to_YMDH(inputs.idate - to_timedelta('T06H'))
     idatestr = datetime_to_YMDH(inputs.idate)
 
-<<<<<<< HEAD
     if os.path.isdir(os.path.join(inputs.icsdir, 'atmos', 'model_data')):
         flat_structure = False
     else:
@@ -87,14 +86,6 @@
     else:
         dst_atm_dir = os.path.join('atmos', 'model_data', 'input')
         dst_med_dir = ''  # no mediator files for a "cold start"
-=======
-    if inputs.start in ['warm']:  # This is warm start experiment (only meaningful for atmos)
-        atmos_dir = med_dir = 'RESTART'
-    elif inputs.start in ['cold']:  # This is a cold start experiment
-        atmos_dir = 'INPUT'
-        med_dir = ''  # no mediator files for a "cold start"
-        chem_dir = ''  # aerosols do not have a 'directory'
->>>>>>> de81c591
         do_med = False
     dst_ocn_rst_dir = os.path.join('ocean', 'model_data', 'restart')
     dst_ocn_anl_dir = os.path.join('ocean', 'model_data', 'analysis')
@@ -153,14 +144,9 @@
         detdir = f'{inputs.cdump}.{rdatestr[:8]}/{rdatestr[8:]}'
     elif inputs.start in ['cold']:
         detdir = f'{inputs.cdump}.{idatestr[:8]}/{idatestr[8:]}'
-<<<<<<< HEAD
 
     dst_dir = os.path.join(comrot, detdir, dst_atm_dir)
     src_dir = os.path.join(inputs.icsdir, detdir, src_atm_dir)
-=======
-    dst_dir = os.path.join(comrot, detdir, 'atmos', atmos_dir)
-    src_dir = os.path.join(inputs.icsdir, detdir, 'atmos', atmos_dir)
->>>>>>> de81c591
     makedirs_if_missing(dst_dir)
     link_files_from_src_to_dst(src_dir, dst_dir)
 
