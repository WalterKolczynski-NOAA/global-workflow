--- conflicted
+++ resolved
@@ -68,13 +68,8 @@
        rm -f sflux_outtmp
        (( fhr = $fhr + 6 ))
     done
-<<<<<<< HEAD
-    cd $pwd
-    export OMP_NUM_THREADS=${nthreads_env:-1} # revert to threads set in env
-=======
     cd $DATAROOT
     export OMP_NUM_THREADS=$nthreads_env # revert to threads set in env
->>>>>>> d9641111
 fi
 
 
