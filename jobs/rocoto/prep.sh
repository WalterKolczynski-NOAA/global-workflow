#!/bin/bash

###############################################################
# Source FV3GFS workflow modules
. $HOMEgfs/ush/load_fv3gfs_modules.sh
status=$?
[[ $status -ne 0 ]] && exit $status

###############################################################
# Source relevant configs
configs="base prep prepbufr"
for config in $configs; do
    . $EXPDIR/config.${config}
    status=$?
    [[ $status -ne 0 ]] && exit $status
done

###############################################################
# Source machine runtime environment
. $BASE_ENV/${machine}.env prep
status=$?
[[ $status -ne 0 ]] && exit $status

###############################################################
# Set script and dependency variables
export OPREFIX="${CDUMP}.t${cyc}z."
export COMOUT="$ROTDIR/$CDUMP.$PDY/$cyc"
[[ ! -d $COMOUT ]] && mkdir -p $COMOUT

###############################################################
# If ROTDIR_DUMP=YES, copy dump files to rotdir 
if [ $ROTDIR_DUMP = "YES" ]; then
    $HOMEgfs/ush/getdump.sh $CDATE $CDUMP $DMPDIR/${CDATE}/${CDUMP}${DUMP_SUFFIX} $COMOUT
    status=$?
    [[ $status -ne 0 ]] && exit $status

#   Ensure previous cycle gdas dumps are available (used by cycle & downstream)
    GDATE=$($NDATE -$assim_freq $CDATE)
    gPDY=$(echo $GDATE | cut -c1-8)
    gcyc=$(echo $GDATE | cut -c9-10)
    GDUMP=gdas
    gCOMOUT="$ROTDIR/$GDUMP.$gPDY/$gcyc"
    if [ ! -s $gCOMOUT/$GDUMP.t${gcyc}z.updated.status.tm00.bufr_d ]; then
     $HOMEgfs/ush/getdump.sh $GDATE $GDUMP $DMPDIR/${GDATE}/${GDUMP}${DUMP_SUFFIX} $gCOMOUT
     status=$?
     [[ $status -ne 0 ]] && exit $status
    fi
    
fi

###############################################################

###############################################################
# For running real-time parallels on WCOSS_C, execute tropcy_qc and 
# copy files from operational syndata directory to a local directory.
# Otherwise, copy existing tcvital data from globaldump.

if [ $PROCESS_TROPCY = "YES" ]; then

    export ARCHSYNDNCO=$COMROOTp1/arch/prod/syndat
    if [ $RUN_ENVIR != "nco" ]; then
        export ARCHSYND=${ROTDIR}/syndat
        if [ ! -d ${ARCHSYND} ]; then mkdir -p $ARCHSYND; fi
        if [ ! -s $ARCHSYND/syndat_akavit ]; then 
            for file in syndat_akavit syndat_dateck syndat_stmcat.scr syndat_stmcat syndat_sthisto syndat_sthista ; do
                cp $ARCHSYNDNCO/$file $ARCHSYND/. 
            done
        fi
    fi

    [[ $ROTDIR_DUMP = "YES" ]] && rm $COMOUT${CDUMP}.t${cyc}z.syndata.tcvitals.tm00

    $HOMEgfs/jobs/JGLOBAL_TROPCY_QC_RELOC
    status=$?
    [[ $status -ne 0 ]] && exit $status

else
    [[ $ROTDIR_DUMP = "NO" ]] && cp $DMPDIR/$CDATE/$CDUMP/${CDUMP}.t${cyc}z.syndata.tcvitals.tm00 $COMOUT/
fi


###############################################################
# Generate prepbufr files from dumps or copy from OPS
if [ $DO_MAKEPREPBUFR = "YES" ]; then
<<<<<<< HEAD
    if [ $machine = "WCOSS_C" -o $machine = "WCOSS_DELL_P3" -o $machine = "THEIA" -o $machine = "JET" ]; then
=======
    if [ $ROTDIR_DUMP = "YES" ]; then
	rm $COMOUT/${OPREFIX}prepbufr
	rm $COMOUT/${OPREFIX}prepbufr.acft_profiles
	rm $COMOUT/${OPREFIX}nsstbufr
    fi
>>>>>>> bf28204a

    export job="j${CDUMP}_prep_${cyc}"
    export DATAROOT="$RUNDIR/$CDATE/$CDUMP/prepbufr"
    if [ $ROTDIR_DUMP = "NO" ]; then
       COMIN_OBS=${COMIN_OBS:-$DMPDIR/$CDATE/$CDUMP}
       export COMSP=${COMSP:-$COMIN_OBS/$CDUMP.t${cyc}z.}
    fi
    export COMIN=${COMIN:-$ROTDIR/$CDUMP.$PDY/$cyc}
    export COMINgdas=${COMINgdas:-$ROTDIR/gdas.$PDY/$cyc}
    export COMINgfs=${COMINgfs:-$ROTDIR/gfs.$PDY/$cyc}

    $HOMEobsproc_network/jobs/JGLOBAL_PREP
    status=$?
    [[ $status -ne 0 ]] && exit $status

<<<<<<< HEAD
    else
        echo "WARNING:  prep step is not supported on $machine, exit"
        exit 1
        if [ $ROTDIR_DUMP = "YES" ]; then
	    rm $COMOUT/${OPREFIX}prepbufr
	    rm $COMOUT/${OPREFIX}prepbufr.acft_profiles
	    rm $COMOUT/${OPREFIX}nsstbufr
        fi
        export job="j${CDUMP}_prep_${cyc}"
        export DATAROOT="$RUNDIR/$CDATE/$CDUMP/prepbufr"
        if [ $ROTDIR_DUMP = "NO" ]; then
            COMIN_OBS=${COMIN_OBS:-$DMPDIR/$CDATE/$CDUMP}
            export COMSP=${COMSP:-$COMIN_OBS/$CDUMP.t${cyc}z.}
        fi
        export COMIN=${COMIN:-$ROTDIR/$CDUMP.$PDY/$cyc}
        export COMINgdas=${COMINgdas:-$ROTDIR/gdas.$PDY/$cyc}
        export COMINgfs=${COMINgfs:-$ROTDIR/gfs.$PDY/$cyc}

        $HOMEobsproc_network/jobs/JGLOBAL_PREP
        status=$?
        [[ $status -ne 0 ]] && exit $status
    fi
=======
>>>>>>> bf28204a
else
    if [ $ROTDIR_DUMP = "NO" ]; then
	$NCP $DMPDIR/$CDATE/$CDUMP/${OPREFIX}prepbufr               $COMOUT/${OPREFIX}prepbufr
	$NCP $DMPDIR/$CDATE/$CDUMP/${OPREFIX}prepbufr.acft_profiles $COMOUT/${OPREFIX}prepbufr.acft_profiles
	[[ $DONST = "YES" ]] && $NCP $DMPDIR/$CDATE/$CDUMP/${OPREFIX}nsstbufr $COMOUT/${OPREFIX}nsstbufr
    fi
fi

################################################################################
# Exit out cleanly
exit 0<|MERGE_RESOLUTION|>--- conflicted
+++ resolved
@@ -82,15 +82,12 @@
 ###############################################################
 # Generate prepbufr files from dumps or copy from OPS
 if [ $DO_MAKEPREPBUFR = "YES" ]; then
-<<<<<<< HEAD
-    if [ $machine = "WCOSS_C" -o $machine = "WCOSS_DELL_P3" -o $machine = "THEIA" -o $machine = "JET" ]; then
-=======
+
     if [ $ROTDIR_DUMP = "YES" ]; then
 	rm $COMOUT/${OPREFIX}prepbufr
 	rm $COMOUT/${OPREFIX}prepbufr.acft_profiles
 	rm $COMOUT/${OPREFIX}nsstbufr
     fi
->>>>>>> bf28204a
 
     export job="j${CDUMP}_prep_${cyc}"
     export DATAROOT="$RUNDIR/$CDATE/$CDUMP/prepbufr"
@@ -106,31 +103,6 @@
     status=$?
     [[ $status -ne 0 ]] && exit $status
 
-<<<<<<< HEAD
-    else
-        echo "WARNING:  prep step is not supported on $machine, exit"
-        exit 1
-        if [ $ROTDIR_DUMP = "YES" ]; then
-	    rm $COMOUT/${OPREFIX}prepbufr
-	    rm $COMOUT/${OPREFIX}prepbufr.acft_profiles
-	    rm $COMOUT/${OPREFIX}nsstbufr
-        fi
-        export job="j${CDUMP}_prep_${cyc}"
-        export DATAROOT="$RUNDIR/$CDATE/$CDUMP/prepbufr"
-        if [ $ROTDIR_DUMP = "NO" ]; then
-            COMIN_OBS=${COMIN_OBS:-$DMPDIR/$CDATE/$CDUMP}
-            export COMSP=${COMSP:-$COMIN_OBS/$CDUMP.t${cyc}z.}
-        fi
-        export COMIN=${COMIN:-$ROTDIR/$CDUMP.$PDY/$cyc}
-        export COMINgdas=${COMINgdas:-$ROTDIR/gdas.$PDY/$cyc}
-        export COMINgfs=${COMINgfs:-$ROTDIR/gfs.$PDY/$cyc}
-
-        $HOMEobsproc_network/jobs/JGLOBAL_PREP
-        status=$?
-        [[ $status -ne 0 ]] && exit $status
-    fi
-=======
->>>>>>> bf28204a
 else
     if [ $ROTDIR_DUMP = "NO" ]; then
 	$NCP $DMPDIR/$CDATE/$CDUMP/${OPREFIX}prepbufr               $COMOUT/${OPREFIX}prepbufr
