#%Module######################################################################
##
##      FV3GFS prerequisites

# From default environment

module load modules

module load xt-lsfhpc
module load ncep
module load alps
module load dvs
module load xpmem
module load ugni
module load craype-network-aries
module load switch
#module load eswrap
module load PrgEnv-intel
module load craype
#module switch craype-haswell

# Is this needed?
module load subversion

## WCOSS Cray execution prereqs:
module load rca
module load alps
module load xpmem
module load gni-headers
module load udreg
module load ugni
module load hpss

module load prod_util
module load g2tmpl-intel/1.4.0
module load crtm-intel/2.2.6
module load iobuf/2.0.7
module load gempak/7.3.0

module load nco-gnu-sandybridge/4.4.4
module load NetCDF-intel-sandybridge/4.2
module load cfp-intel-sandybridge/1.1.0
setenv USE_CFP YES

module load gcc/6.3.0
module unload grib_util/1.0.3
<<<<<<< HEAD
module use /usrx/local/nceplibs/modulefiles
=======
>>>>>>> 8a230ae2
module load grib_util/1.1.0
<|MERGE_RESOLUTION|>--- conflicted
+++ resolved
@@ -44,8 +44,4 @@
 
 module load gcc/6.3.0
 module unload grib_util/1.0.3
-<<<<<<< HEAD
-module use /usrx/local/nceplibs/modulefiles
-=======
->>>>>>> 8a230ae2
 module load grib_util/1.1.0
