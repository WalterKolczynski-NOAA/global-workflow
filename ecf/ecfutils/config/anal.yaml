--- conflicted
+++ resolved
@@ -32,11 +32,7 @@
     export REALTIME="{tools.YES_NO(doc.settings.REALTIME)}"   # Run GFS AWIPS
     
     # Set CONVINFO and SATINFO for retrospective parallels
-<<<<<<< HEAD
-    if [ ${{REALTIME:-NO}} = "NO" ]; then
-=======
     if [ $REALTIME = "NO" ]; then
->>>>>>> 9305acc0
 
       # Set CONVINFO
       if [[ "$CDATE" -ge "2018022818" ]]; then
