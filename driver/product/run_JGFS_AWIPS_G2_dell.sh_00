--- conflicted
+++ resolved
@@ -13,11 +13,7 @@
 export KMP_AFFINITY=disabled
 
 export PDY=`date -u +%Y%m%d`
-<<<<<<< HEAD
 export PDY=20191018
-=======
-export PDY=20190829
->>>>>>> e4b6b7d3
 
 export PDY1=`expr $PDY - 1`
 
@@ -74,11 +70,7 @@
 #############################################################
 # Specify versions
 #############################################################
-<<<<<<< HEAD
 export gfs_ver=v16.0.0
-=======
-export gfs_ver=v15.2.0
->>>>>>> e4b6b7d3
 
 ################################
 # Set up the HOME directory
@@ -105,15 +97,10 @@
 #  This setting is for testing with GFS (production)
   export COMIN=${COMIN:-$(compath.py ${NET}/${envir}/${RUN}.${PDY})/${cyc}}        ### NCO PROD
 else
-<<<<<<< HEAD
 #  export COMIN=/gpfs/dell2/emc/modeling/noscrub/Boi.Vuong/git/${RUN}.${PDY}/${cyc}    ### Boi PARA
 #  export COMIN=/gpfs/dell3/ptmp/emc.glopara/ROTDIRS/prfv3rt3b/gfs.${PDY}/${cyc} ### EMC PARA Realtime
   export COMIN=/gpfs//dell3/ptmp/emc.glopara/ROTDIRS/v16rt2/gfs.20191018/00
 
-=======
-  export COMIN=/gpfs/dell2/emc/modeling/noscrub/Boi.Vuong/git/${RUN}.${PDY}/${cyc}    ### Boi PARA
-#  export COMIN=/gpfs/dell3/ptmp/emc.glopara/ROTDIRS/prfv3rt3b/gfs.${PDY}/${cyc} ### EMC PARA Realtime
->>>>>>> e4b6b7d3
 fi
 
 export COMOUT=${COMROOT2}/${NET}/${envir}/${RUN}.${PDY}/${cyc}
