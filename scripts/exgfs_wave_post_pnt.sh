#! /usr/bin/env bash

################################################################################
#
# UNIX Script Documentation Block
# Script name:         exgfs_wave_post_pnt.sh
# Script description:  Creates point output products from binary WW3 data
#
# Author:   Jose-Henrique Alves Org: NCEP/EMC      Date: 2019-12-06
# Abstract: This script is the point postprocessor for the wave component in GFS.
#           It executes several scripts forpreparing and creating output data
#           as follows:
#
#  wave_outp_spec.sh         : generates spectral data for output locations
#  wave_outp_bull.sh         : generates bulletins for output locations
#  wave_outp_cat.sh          : cats the by hour into the single output file
#  wave_tar.sh               : tars the spectral and bulletin multiple files
#
# Script history log:
# 2019-12-06  J-Henrique Alves: First Version adapted from HTolman post.sh 2007
# 2020-06-10  J-Henrique Alves: Porting to R&D machine Hera
# 2020-07-30  Jessica Meixner: Points only - no gridded data
# 2020-09-29  Jessica Meixner: optimized by changing loop structures
#
# $Id$
#
# Attributes:
#   Language: Bourne-again (Bash) Shell
#
###############################################################################
#
# --------------------------------------------------------------------------- #
# 0.  Preparations

source "$HOMEgfs/ush/preamble.sh"

# 0.a Basic modes of operation

  cd $DATA

  # Set wave model ID tag to include member number
  # if ensemble; waveMEMB var empty in deterministic
  export WAV_MOD_TAG=${CDUMP}wave${waveMEMB}

  echo "HAS BEGUN on $(hostname)"
  echo "Starting WAVE PNT POSTPROCESSOR SCRIPT for $WAV_MOD_TAG"

  set +x
  echo ' '
  echo '                     *************************************'
  echo '                     *** WAVE PNT POSTPROCESSOR SCRIPT ***'
  echo '                     *************************************'
  echo ' '
  echo "Starting at : $(date)"
  echo '-------------'
  echo ' '
  ${TRACE_ON:-set -x}

# Script will run only if pre-defined NTASKS
#     The actual work is distributed over these tasks.
  if [ -z ${NTASKS} ]
  then
    echo "FATAL ERROR: requires NTASKS to be set "
    err=1; export err;${errchk}
    exit $err
  fi

# 0.c Defining model grids

  waveuoutpGRD=${waveuoutpGRD:?buoyNotSet}

# 0.c.1 Define a temporary directory for storing ascii point output files
#       and flush it

  export STA_DIR=$DATA/station_ascii_files
  if [ -d $STA_DIR ]
  then
    rm -rf ${STA_DIR}
  fi
  mkdir -p ${STA_DIR}
  mkdir -p ${STA_DIR}/spec
  mkdir -p ${STA_DIR}/bull
  mkdir -p ${STA_DIR}/cbull
  mkdir -p ${STA_DIR}/specfhr
  mkdir -p ${STA_DIR}/bullfhr
  mkdir -p ${STA_DIR}/cbullfhr

  set +x
  echo ' '
  echo 'Grid information  :'
  echo '-------------------'
  echo "   Output points : $waveuoutpGRD"
  echo ' '
  ${TRACE_ON:-set -x}

# --------------------------------------------------------------------------- #
# 1.  Get files that are used by most child scripts

  exit_code=0

  set +x
  echo ' '
  echo 'Preparing input files :'
  echo '-----------------------'
  ${TRACE_ON:-set -x}

# 1.a Model definition files and output files (set up using poe)

# 1.a.1 Set up the parallel command tasks

  rm -f cmdfile
  touch cmdfile
  chmod 744 cmdfile

  ${TRACE_ON:-set -x}

# Copy model definition files
  iloop=0
  for grdID in $waveuoutpGRD
  do
    if [ -f "$COMIN/rundata/${CDUMP}wave.mod_def.${grdID}" ]
    then
      set +x
      echo " Mod def file for $grdID found in ${COMIN}/rundata. copying ...."
      ${TRACE_ON:-set -x}

      cp -f $COMIN/rundata/${CDUMP}wave.mod_def.${grdID} mod_def.$grdID
      iloop=$(expr $iloop + 1)
    fi
  done

  for grdID in $waveuoutpGRD
  do
    if [ ! -f mod_def.$grdID ]
    then
      set +x
      echo ' '
      echo '*************************************************** '
      echo " FATAL ERROR : NO MOD_DEF FILE mod_def.$grdID "
      echo '*************************************************** '
      echo ' '
      ${TRACE_ON:-set -x}
      err=2; export err;${errchk}
      exit $err
    else
      set +x
      echo "File mod_def.$grdID found. Syncing to all nodes ..."
      ${TRACE_ON:-set -x}
    fi
  done

# 1.c Output locations file

  rm -f buoy.loc

  if [ -f $PARMwave/wave_${NET}.buoys ]
  then
    cp -f $PARMwave/wave_${NET}.buoys buoy.loc.temp
    if [ "$DOBNDPNT_WAV" = YES ]; then
      #only do boundary points
      sed -n '/^\$.*/!p' buoy.loc.temp | grep IBP > buoy.loc
    else
      #exclude boundary points
      sed -n '/^\$.*/!p' buoy.loc.temp | grep -v IBP > buoy.loc
    fi
  fi

  if [ -s buoy.loc ]
  then
    set +x
    echo "   buoy.loc and buoy.ibp copied and processed ($PARMwave/wave_${NET}.buoys)."
    ${TRACE_ON:-set -x}
  else
    set +x
    echo ' '
    echo '************************************* '
    echo ' FATAL ERROR : NO BUOY LOCATION FILE  '
    echo '************************************* '
    echo ' '
    ${TRACE_ON:-set -x}
    err=3; export err;${errchk}
    exit $err
    DOSPC_WAV='NO'
    DOBLL_WAV='NO'
  fi

# 1.d Input template files

  if [ -f $PARMwave/ww3_outp_spec.inp.tmpl ]
  then
    cp -f $PARMwave/ww3_outp_spec.inp.tmpl ww3_outp_spec.inp.tmpl
  fi

  if [ -f ww3_outp_spec.inp.tmpl ]
  then
    set +x
    echo "   ww3_outp_spec.inp.tmpl copied. Syncing to all grids ..."
    ${TRACE_ON:-set -x}
  else
    set +x
    echo ' '
    echo '*********************************************** '
    echo '*** ERROR : NO TEMPLATE FOR SPEC INPUT FILE *** '
    echo '*********************************************** '
    echo ' '
    ${TRACE_ON:-set -x}
    exit_code=3
    DOSPC_WAV='NO'
    DOBLL_WAV='NO'
  fi

  if [ -f $PARMwave/ww3_outp_bull.inp.tmpl ]
  then
    cp -f $PARMwave/ww3_outp_bull.inp.tmpl ww3_outp_bull.inp.tmpl
  fi

  if [ -f ww3_outp_bull.inp.tmpl ]
  then
    set +x
    echo "   ww3_outp_bull.inp.tmpl copied. Syncing to all nodes ..."
    ${TRACE_ON:-set -x}
  else
    set +x
    echo ' '
    echo '*************************************************** '
    echo '*** ERROR : NO TEMPLATE FOR BULLETIN INPUT FILE *** '
    echo '*************************************************** '
    echo ' '
    ${TRACE_ON:-set -x}
    exit_code=4
    DOBLL_WAV='NO'
  fi

# 1.e Getting buoy information for points

  if [ "$DOSPC_WAV" = 'YES' ] || [ "$DOBLL_WAV" = 'YES' ]
  then
    ymdh=$($NDATE -${WAVHINDH} $CDATE)
    tstart="$(echo $ymdh | cut -c1-8) $(echo $ymdh | cut -c9-10)0000"
    dtspec=3600.            # default time step (not used here)
    sed -e "s/TIME/$tstart/g" \
        -e "s/DT/$dtspec/g" \
        -e "s/POINT/1/g" \
        -e "s/ITYPE/0/g" \
        -e "s/FORMAT/F/g" \
                               ww3_outp_spec.inp.tmpl > ww3_outp.inp

    ln -s mod_def.$waveuoutpGRD mod_def.ww3
    YMD=$(echo $CDATE | cut -c1-8)
    HMS="$(echo $CDATE | cut -c9-10)0000"
    if [ -f $COMIN/rundata/${WAV_MOD_TAG}.out_pnt.${waveuoutpGRD}.${YMD}.${HMS} ]
    then
      ln -s $COMIN/rundata/${WAV_MOD_TAG}.out_pnt.${waveuoutpGRD}.${YMD}.${HMS} ./out_pnt.${waveuoutpGRD}
    else
      echo '*************************************************** '
      echo " FATAL ERROR : NO RAW POINT OUTPUT FILE out_pnt.${waveuoutpGRD}.${YMD}.${HMS} "
      echo '*************************************************** '
      echo ' '
<<<<<<< HEAD
      ${TRACE_ON:-set -x}
      echo "$WAV_MOD_TAG post $waveuoutpGRD $CDATE $cycle : field output missing." 
=======
      [[ "$LOUD" = YES ]] && set -x
      echo "$WAV_MOD_TAG post $waveuoutpGRD $CDATE $cycle : field output missing."
>>>>>>> f04f3ba4
      err=4; export err;${errchk}
    fi

    rm -f buoy_tmp.loc buoy_log.ww3 ww3_oup.inp
    ln -fs ./out_pnt.${waveuoutpGRD} ./out_pnt.ww3
    ln -fs ./mod_def.${waveuoutpGRD} ./mod_def.ww3
    export pgm=ww3_outp;. prep_step
    $EXECwave/ww3_outp > buoy_lst.loc 2>&1
    export err=$?;err_chk


    if [ "$err" != '0' ] && [ ! -f buoy_log.ww3 ]
    then
      pgm=wave_post
      set +x
      echo ' '
      echo '******************************************** '
      echo '*** FATAL ERROR : ERROR IN ww3_outp *** '
      echo '******************************************** '
      echo ' '
      cat buoy_tmp.loc
      echo "$WAV_MOD_TAG post $date $cycle : buoy log file failed to be created."
      ${TRACE_ON:-set -x}
      err=5;export err;${errchk}
      DOSPC_WAV='NO'
      DOBLL_WAV='NO'
      exit $err
    fi

# Create new buoy_log.ww3
    cat buoy.loc | awk '{print $3}' | sed 's/'\''//g' > ibp_tags
    grep -F -f ibp_tags buoy_log.ww3 > buoy_log.tmp
    rm -f buoy_log.dat
    mv buoy_log.tmp buoy_log.dat

    grep -F -f ibp_tags buoy_lst.loc > buoy_tmp1.loc
    #sed    '$d' buoy_tmp1.loc > buoy_tmp2.loc
    buoys=$(awk '{ print $1 }' buoy_tmp1.loc)
    Nb=$(wc buoy_tmp1.loc | awk '{ print $1 }')
    rm -f buoy_tmp1.loc

    if [ -s buoy_log.dat ]
    then
      set +x
      echo 'Buoy log file created. Syncing to all nodes ...'
      ${TRACE_ON:-set -x}
    else
      set +x
      echo ' '
      echo '**************************************** '
      echo '*** ERROR : NO BUOY LOG FILE CREATED *** '
      echo '**************************************** '
      echo ' '
      ${TRACE_ON:-set -x}
      err=6;export err;${errchk}
      DOSPC_WAV='NO'
      DOBLL_WAV='NO'
    fi

 fi

# 1.f Data summary

  set +x
  echo ' '
  echo "   Input files read and processed at : $(date)"
  echo ' '
  echo '   Data summary : '
  echo '   ---------------------------------------------'
  echo "      Sufficient data for spectral files        : $DOSPC_WAV ($Nb points)"
  echo "      Sufficient data for bulletins             : $DOBLL_WAV ($Nb points)"
  echo "      Boundary points                           : $DOBNDPNT_WAV"
  echo ' '
  ${TRACE_ON:-set -x}

# --------------------------------------------------------------------------- #
# 2. Make files for processing boundary points
#
# 2.a Command file set-up

  set +x
  echo '   Making command file for wave post points '
  ${TRACE_ON:-set -x}

  rm -f cmdfile
  touch cmdfile
  chmod 744 cmdfile

# 1.a.2 Loop over forecast time to generate post files
  fhr=$FHMIN_WAV
  while [ $fhr -le $FHMAX_WAV_PNT ]; do

    echo "   Creating the wave point scripts at : $(date)"
    ymdh=$($NDATE $fhr $CDATE)
    YMD=$(echo $ymdh | cut -c1-8)
    HMS="$(echo $ymdh | cut -c9-10)0000"
    YMDHMS=${YMD}${HMS}
    FH3=$(printf %03i $fhr)

    rm -f tmpcmdfile.${FH3}
    touch tmpcmdfile.${FH3}
    mkdir output_$YMDHMS
    cd output_$YMDHMS

# Create instances of directories for spec and gridded output
    export SPECDATA=${DATA}/output_$YMDHMS
    export BULLDATA=${DATA}/output_$YMDHMS
    cp $DATA/mod_def.${waveuoutpGRD} mod_def.${waveuoutpGRD}

    pfile=$COMIN/rundata/${WAV_MOD_TAG}.out_pnt.${waveuoutpGRD}.${YMD}.${HMS}
    if [ -f  ${pfile} ]
    then
      ln -fs ${pfile} ./out_pnt.${waveuoutpGRD}
    else
      echo " FATAL ERROR : NO RAW POINT OUTPUT FILE out_pnt.$waveuoutpGRD.${YMD}.${HMS} "
      echo ' '
      ${TRACE_ON:-set -x}
      err=7; export err;${errchk}
      exit $err
    fi

    cd $DATA

    if [ "$DOSPC_WAV" = 'YES' ]
    then
      export dtspec=3600.
      for buoy in $buoys
      do
        echo "$USHwave/wave_outp_spec.sh $buoy $ymdh spec $SPECDATA > $SPECDATA/spec_$buoy.out 2>&1" >> tmpcmdfile.$FH3
      done
    fi

    if [ "$DOBLL_WAV" = 'YES' ]
    then
      export dtspec=3600.
      for buoy in $buoys
      do
        echo "$USHwave/wave_outp_spec.sh $buoy $ymdh bull $SPECDATA > $SPECDATA/bull_$buoy.out 2>&1" >> tmpcmdfile.$FH3
      done
    fi

    split -n l/1/10  tmpcmdfile.$FH3 > cmdfile.${FH3}.01
    split -n l/2/10  tmpcmdfile.$FH3 > cmdfile.${FH3}.02
    split -n l/3/10  tmpcmdfile.$FH3 > cmdfile.${FH3}.03
    split -n l/4/10  tmpcmdfile.$FH3 > cmdfile.${FH3}.04
    split -n l/5/10  tmpcmdfile.$FH3 > cmdfile.${FH3}.05
    split -n l/6/10  tmpcmdfile.$FH3 > cmdfile.${FH3}.06
    split -n l/7/10  tmpcmdfile.$FH3 > cmdfile.${FH3}.07
    split -n l/8/10  tmpcmdfile.$FH3 > cmdfile.${FH3}.08
    split -n l/9/10  tmpcmdfile.$FH3 > cmdfile.${FH3}.09
    split -n l/10/10 tmpcmdfile.$FH3 > cmdfile.${FH3}.10

    rm tmpcmdfile.$FH3
    chmod 744 cmdfile.${FH3}.01 cmdfile.${FH3}.02 cmdfile.${FH3}.03 cmdfile.${FH3}.04
    chmod 744 cmdfile.${FH3}.05 cmdfile.${FH3}.06 cmdfile.${FH3}.07 cmdfile.${FH3}.08
    chmod 744 cmdfile.${FH3}.09 cmdfile.${FH3}.10
    echo "$DATA/cmdfile.${FH3}.01" >> cmdfile
    echo "$DATA/cmdfile.${FH3}.02" >> cmdfile
    echo "$DATA/cmdfile.${FH3}.03" >> cmdfile
    echo "$DATA/cmdfile.${FH3}.04" >> cmdfile
    echo "$DATA/cmdfile.${FH3}.05" >> cmdfile
    echo "$DATA/cmdfile.${FH3}.06" >> cmdfile
    echo "$DATA/cmdfile.${FH3}.07" >> cmdfile
    echo "$DATA/cmdfile.${FH3}.08" >> cmdfile
    echo "$DATA/cmdfile.${FH3}.09" >> cmdfile
    echo "$DATA/cmdfile.${FH3}.10" >> cmdfile


    FHINCP=$(( DTPNT_WAV / 3600 ))
    fhrp=$((fhr+FHINCP))
    fhr=$fhrp # no gridded output, loop with out_pnt stride

  done


  if [ ${CFP_MP:-"NO"} = "YES" ]; then
    nfile=0
    ifile=0
    iline=1
    ifirst='yes'
    nlines=$( wc -l cmdfile | awk '{print $1}' )
    while [ $iline -le $nlines ]; do
      line=$( sed -n ''$iline'p' cmdfile )
      if [ -z "$line" ]; then
        break
      else
        if [ "$ifirst" = 'yes' ]; then
          echo "#!/bin/sh" > cmdmfile.$nfile
          echo "$nfile cmdmfile.$nfile" >> cmdmprog
          chmod 744 cmdmfile.$nfile
        fi
        echo $line >> cmdmfile.$nfile
        nfile=$(( nfile + 1 ))
        if [ $nfile -eq $NTASKS ]; then
          nfile=0
          ifirst='no'
        fi
        iline=$(( iline + 1 ))
      fi
    done
  fi

  wavenproc=$(wc -l cmdfile | awk '{print $1}')
  wavenproc=$(echo $((${wavenproc}<${NTASKS}?${wavenproc}:${NTASKS})))

  set +x
  echo ' '
  echo "   Executing the wave point scripts at : $(date)"
  echo '   ------------------------------------'
  echo ' '
  ${TRACE_ON:-set -x}

  if [ "$wavenproc" -gt '1' ]
  then
    if [ ${CFP_MP:-"NO"} = "YES" ]; then
      ${wavempexec} -n ${wavenproc} ${wave_mpmd} cmdmprog
    else
      ${wavempexec} ${wavenproc} ${wave_mpmd} cmdfile
    fi
    exit=$?
  else
    chmod 744 cmdfile
    ./cmdfile
    exit=$?
  fi

  if [ "$exit" != '0' ]
  then
    set +x
    echo ' '
    echo '*************************************'
    echo '*** FATAL ERROR: CMDFILE FAILED   ***'
    echo '*************************************'
    echo '     See Details Below '
    echo ' '
    ${TRACE_ON:-set -x}
    err=8; export err;${errchk}
    exit $err
  fi

# 2.b Loop over each buoy to cat the final buoy file for all fhr

  cd $DATA

  echo "Before create cmdfile for cat bouy : $(date)"
  rm -f cmdfile.bouy
  touch cmdfile.bouy
  chmod 744 cmdfile.bouy
  CATOUTDIR=${DATA}/pnt_cat_out
  mkdir -p ${CATOUTDIR}

  if [ "$DOSPC_WAV" = 'YES' ]
  then
    for buoy in $buoys
    do
      echo "$USHwave/wave_outp_cat.sh $buoy $FHMAX_WAV_PNT spec > ${CATOUTDIR}/spec_cat_$buoy.out 2>&1" >> cmdfile.bouy
    done
  fi

  if [ "$DOBLL_WAV" = 'YES' ]
  then
    for buoy in $buoys
    do
      echo "$USHwave/wave_outp_cat.sh $buoy $FHMAX_WAV_PNT bull > ${CATOUTDIR}/bull_cat_$buoy.out 2>&1" >> cmdfile.bouy
    done
  fi

  if [ ${CFP_MP:-"NO"} = "YES" ]; then
    nfile=0
    ifile=0
    iline=1
    ifirst='yes'
    nlines=$( wc -l cmdfile.bouy | awk '{print $1}' )
    while [ $iline -le $nlines ]; do
      line=$( sed -n ''$iline'p' cmdfile.bouy )
      if [ -z "$line" ]; then
        break
      else
        if [ "$ifirst" = 'yes' ]; then
          echo "#!/bin/sh" > cmdfile.bouy.$nfile
          echo "$nfile cmdfile.bouy.$nfile" >> cmdmprogbouy
          chmod 744 cmdfile.bouy.$nfile
        fi
        echo $line >> cmdfile.bouy.$nfile
        nfile=$(( nfile + 1 ))
        if [ $nfile -eq $NTASKS ]; then
          nfile=0
          ifirst='no'
        fi
        iline=$(( iline + 1 ))
      fi
    done
  fi

  wavenproc=$(wc -l cmdfile.bouy | awk '{print $1}')
  wavenproc=$(echo $((${wavenproc}<${NTASKS}?${wavenproc}:${NTASKS})))

  set +x
  echo ' '
  echo "   Executing the boundary point cat script at : $(date)"
  echo '   ------------------------------------'
  echo ' '
  ${TRACE_ON:-set -x}

  if [ "$wavenproc" -gt '1' ]
  then
    if [ ${CFP_MP:-"NO"} = "YES" ]; then
      ${wavempexec} -n ${wavenproc} ${wave_mpmd} cmdmprogbouy
    else
      ${wavempexec} ${wavenproc} ${wave_mpmd} cmdfile.bouy
    fi
    exit=$?
  else
    chmod 744 ${fcmdnow}
    ./${fcmdnow}
    exit=$?
  fi

  if [ "$exit" != '0' ]
  then
    set +x
    echo ' '
    echo '*************************************'
    echo '*** FATAL ERROR: CMDFILE FAILED   ***'
    echo '*************************************'
    echo '     See Details Below '
    echo ' '
    ${TRACE_ON:-set -x}
    err=9; export err;${errchk}
    exit $err
  fi


# --------------------------------------------------------------------------- #
# 3. Compress point output data into tar files

# 3.a Set up cmdfile

  rm -f cmdtarfile
  touch cmdtarfile
  chmod 744 cmdtarfile

  set +x
  echo ' '
  echo '   Making command file for taring all point output files.'

  ${TRACE_ON:-set -x}

# 6.b Spectral data files

  if [ ${CFP_MP:-"NO"} = "YES" ]; then nm=0; fi

  if [ ${CFP_MP:-"NO"} = "YES" ] && [ "$DOBLL_WAV" = "YES" ]; then
    if [ "$DOBNDPNT_WAV" = YES ]; then
      if [ "$DOSPC_WAV" = YES ]; then
        echo "$nm $USHwave/wave_tar.sh $WAV_MOD_TAG ibp $Nb > ${WAV_MOD_TAG}_spec_tar.out 2>&1 "   >> cmdtarfile
        nm=$(( nm + 1 ))
      fi
      if [ "$DOBLL_WAV" = YES ]; then
        echo "$nm $USHwave/wave_tar.sh $WAV_MOD_TAG ibpbull $Nb > ${WAV_MOD_TAG}_spec_tar.out 2>&1 "   >> cmdtarfile
        nm=$(( nm + 1 ))
        echo "$nm $USHwave/wave_tar.sh $WAV_MOD_TAG ibpcbull $Nb > ${WAV_MOD_TAG}_spec_tar.out 2>&1 "   >> cmdtarfile
        nm=$(( nm + 1 ))
      fi
    else
      if [ "$DOSPC_WAV" = YES ]; then
        echo "$nm $USHwave/wave_tar.sh $WAV_MOD_TAG spec $Nb > ${WAV_MOD_TAG}_spec_tar.out 2>&1 "   >> cmdtarfile
        nm=$(( nm + 1 ))
      fi
      if [ "$DOBLL_WAV" = YES ]; then
        echo "$nm $USHwave/wave_tar.sh $WAV_MOD_TAG bull $Nb > ${WAV_MOD_TAG}_spec_tar.out 2>&1 "   >> cmdtarfile
        nm=$(( nm + 1 ))
        echo "$nm $USHwave/wave_tar.sh $WAV_MOD_TAG cbull $Nb > ${WAV_MOD_TAG}_spec_tar.out 2>&1 "   >> cmdtarfile
        nm=$(( nm + 1 ))
      fi
    fi
  else
    if [ "$DOBNDPNT_WAV" = YES ]; then
      if [ "$DOSPC_WAV" = YES ]; then
        echo "$USHwave/wave_tar.sh $WAV_MOD_TAG ibp $Nb > ${WAV_MOD_TAG}_spec_tar.out 2>&1 "   >> cmdtarfile
      fi
      if [ "$DOBLL_WAV" = YES ]; then
        echo "$USHwave/wave_tar.sh $WAV_MOD_TAG ibpbull $Nb > ${WAV_MOD_TAG}_spec_tar.out 2>&1 "   >> cmdtarfile
        echo "$USHwave/wave_tar.sh $WAV_MOD_TAG ibpcbull $Nb > ${WAV_MOD_TAG}_spec_tar.out 2>&1 "   >> cmdtarfile
      fi
    else
      if [ "$DOSPC_WAV" = YES ]; then
        echo "$USHwave/wave_tar.sh $WAV_MOD_TAG spec $Nb > ${WAV_MOD_TAG}_spec_tar.out 2>&1 "   >> cmdtarfile
      fi
      if [ "$DOBLL_WAV" = YES ]; then
        echo "$USHwave/wave_tar.sh $WAV_MOD_TAG bull $Nb > ${WAV_MOD_TAG}_spec_tar.out 2>&1 "   >> cmdtarfile
        echo "$USHwave/wave_tar.sh $WAV_MOD_TAG cbull $Nb > ${WAV_MOD_TAG}_spec_tar.out 2>&1 "   >> cmdtarfile
      fi
    fi
  fi

  wavenproc=$(wc -l cmdtarfile | awk '{print $1}')
  wavenproc=$(echo $((${wavenproc}<${NTASKS}?${wavenproc}:${NTASKS})))

  set +x
  echo ' '
  echo "   Executing the wave_tar scripts at : $(date)"
  echo '   ------------------------------------'
  echo ' '
  ${TRACE_ON:-set -x}

  if [ "$wavenproc" -gt '1' ]
  then
    if [ ${CFP_MP:-"NO"} = "YES" ]; then
      ${wavempexec} -n ${wavenproc} ${wave_mpmd} cmdtarfile
    else
      ${wavempexec} ${wavenproc} ${wave_mpmd} cmdtarfile
    fi
    exit=$?
  else
    chmod 744 cmdtarfile
    ./cmdtarfile
    exit=$?
  fi

  if [ "$exit" != '0' ]
  then
    set +x
    echo ' '
    echo '*************************************'
    echo '*** FATAL ERROR: CMDFILE FAILED   ***'
    echo '*************************************'
    echo '     See Details Below '
    echo ' '
    ${TRACE_ON:-set -x}
    err=10; export err;${errchk}
  exit $err
  fi

# --------------------------------------------------------------------------- #
# 4.  Ending output


exit $exit_code

# End of MWW3 point prostprocessor script ---------------------------------------- #<|MERGE_RESOLUTION|>--- conflicted
+++ resolved
@@ -256,13 +256,8 @@
       echo " FATAL ERROR : NO RAW POINT OUTPUT FILE out_pnt.${waveuoutpGRD}.${YMD}.${HMS} "
       echo '*************************************************** '
       echo ' '
-<<<<<<< HEAD
       ${TRACE_ON:-set -x}
-      echo "$WAV_MOD_TAG post $waveuoutpGRD $CDATE $cycle : field output missing." 
-=======
-      [[ "$LOUD" = YES ]] && set -x
       echo "$WAV_MOD_TAG post $waveuoutpGRD $CDATE $cycle : field output missing."
->>>>>>> f04f3ba4
       err=4; export err;${errchk}
     fi
 
