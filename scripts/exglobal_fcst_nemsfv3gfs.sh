#!/bin/ksh
################################################################################
# UNIX Script Documentation Block
# Script name:         exglobal_fcst_nemsfv3gfs.sh.ecf
# Script description:  Runs a global FV3GFS model forecast
#
# Author:   Fanglin Yang       Org: NCEP/EMC       Date: 2016-11-15
# Abstract: This script runs a single GFS forecast with FV3 dynamical core.
#           This script is created based on a C-shell script that GFDL wrote
#           for the NGGPS Phase-II Dycore Comparison Project.
#
# Script history log:
# 2016-11-15  Fanglin Yang   First Version.
# 2017-02-09  Rahul Mahajan  Added warm start and restructured the code.
# 2017-03-10  Fanglin Yang   Updated for running forecast on Cray.
# 2017-03-24  Fanglin Yang   Updated to use NEMS FV3GFS with IPD4
# 2017-05-24  Rahul Mahajan  Updated for cycling with NEMS FV3GFS
# 2017-09-13  Fanglin Yang   Updated for using GFDL MP and Write Component
# 2019-03-05  Rahul Mahajan  Implemented IAU
# 2019-03-21  Fanglin Yang   Add restart capability for running gfs fcst from a break point.
#
# $Id$
#
# Attributes:
#   Language: Portable Operating System Interface (POSIX) Shell
#   Machine: WCOSS-CRAY, Theia
################################################################################

#  Set environment.
VERBOSE=${VERBOSE:-"YES"}
if [ $VERBOSE = "YES" ] ; then
  echo $(date) EXECUTING $0 $* >&2
  set -x
fi

machine=${machine:-"WCOSS_C"}
machine=$(echo $machine | tr '[a-z]' '[A-Z]')

# Cycling and forecast hour specific parameters 
CASE=${CASE:-C768}
CDATE=${CDATE:-2017032500}
CDUMP=${CDUMP:-gdas}
FHMIN=${FHMIN:-0}
FHMAX=${FHMAX:-9}
FHOUT=${FHOUT:-3}
FHZER=${FHZER:-6}
FHCYC=${FHCYC:-24}
FHMAX_HF=${FHMAX_HF:-0}
FHOUT_HF=${FHOUT_HF:-1}
NSOUT=${NSOUT:-"-1"}
FDIAG=$FHOUT
if [ $FHMAX_HF -gt 0 -a $FHOUT_HF -gt 0 ]; then FDIAG=$FHOUT_HF; fi
WRITE_DOPOST=${WRITE_DOPOST:-".false."}

PDY=$(echo $CDATE | cut -c1-8)
cyc=$(echo $CDATE | cut -c9-10)

# Directories.
pwd=$(pwd)
NWPROD=${NWPROD:-${NWROOT:-$pwd}}
HOMEgfs=${HOMEgfs:-$NWPROD}
FIX_DIR=${FIX_DIR:-$HOMEgfs/fix}
FIX_AM=${FIX_AM:-$FIX_DIR/fix_am}
FIXfv3=${FIXfv3:-$FIX_DIR/fix_fv3_gmted2010}
DATA=${DATA:-$pwd/fv3tmp$$}    # temporary running directory
ROTDIR=${ROTDIR:-$pwd}         # rotating archive directory
ICSDIR=${ICSDIR:-$pwd}         # cold start initial conditions
DMPDIR=${DMPDIR:-$pwd}         # global dumps for seaice, snow and sst analysis

# Model resolution specific parameters
DELTIM=${DELTIM:-225}
layout_x=${layout_x:-8}
layout_y=${layout_y:-16}
LEVS=${LEVS:-65}

# Utilities
NCP=${NCP:-"/bin/cp -p"}
NLN=${NLN:-"/bin/ln -sf"}
NMV=${NMV:-"/bin/mv"}
SEND=${SEND:-"YES"}   #move final result to rotating directory
ERRSCRIPT=${ERRSCRIPT:-'eval [[ $err = 0 ]]'}
KEEPDATA=${KEEPDATA:-"NO"}

# Other options
MEMBER=${MEMBER:-"-1"} # -1: control, 0: ensemble mean, >0: ensemble member $MEMBER
ENS_NUM=${ENS_NUM:-1}  # Single executable runs multiple members (e.g. GEFS)

# IAU options
DOIAU=${DOIAU:-"NO"}
IAUFHRS=${IAUFHRS:-0}
IAU_DELTHRS=${IAU_DELTHRS:-0}
IAU_OFFSET=${IAU_OFFSET:-0}

# Model specific stuff
FCSTEXECDIR=${FCSTEXECDIR:-$HOMEgfs/sorc/fv3gfs.fd/NEMS/exe}
FCSTEXEC=${FCSTEXEC:-fv3_gfs.x}
PARM_FV3DIAG=${PARM_FV3DIAG:-$HOMEgfs/parm/parm_fv3diag}
PARM_POST=${PARM_POST:-$HOMEgfs/parm/post}

# Model config options
APRUN_FV3=${APRUN_FV3:-${APRUN_FCST:-${APRUN:-""}}}
NTHREADS_FV3=${NTHREADS_FV3:-${NTHREADS_FCST:-${nth_fv3:-1}}}
cores_per_node=${cores_per_node:-${npe_node_max:-24}}
ntiles=${ntiles:-6}
NTASKS_FV3=${NTASKS_FV3:-$npe_fv3}

TYPE=${TYPE:-"nh"}                  # choices:  nh, hydro
MONO=${MONO:-"non-mono"}            # choices:  mono, non-mono

QUILTING=${QUILTING:-".true."}
OUTPUT_GRID=${OUTPUT_GRID:-"gaussian_grid"}
OUTPUT_FILE=${OUTPUT_FILE:-"nemsio"}
WRITE_NEMSIOFLIP=${WRITE_NEMSIOFLIP:-".true."}
WRITE_FSYNCFLAG=${WRITE_FSYNCFLAG:-".true."}
affix="nemsio"
[[ "$OUTPUT_FILE" = "netcdf" ]] && affix="nc"

rCDUMP=${rCDUMP:-$CDUMP}

#------------------------------------------------------------------
# setup the runtime environment
if [ $machine = "WCOSS_C" ] ; then
  HUGEPAGES=${HUGEPAGES:-hugepages4M}
  . $MODULESHOME/init/sh 2>/dev/null
  module load iobuf craype-$HUGEPAGES 2>/dev/null
  export MPICH_GNI_COLL_OPT_OFF=${MPICH_GNI_COLL_OPT_OFF:-MPI_Alltoallv}
  export MKL_CBWR=AVX2
  export WRTIOBUF=${WRTIOBUF:-"4M"}
  export NC_BLKSZ=${NC_BLKSZ:-"4M"}
  export IOBUF_PARAMS="*nemsio:verbose:size=${WRTIOBUF},*:verbose:size=${NC_BLKSZ}"
fi

#-------------------------------------------------------
if [ ! -d $ROTDIR ]; then mkdir -p $ROTDIR; fi
mkdata=NO
if [ ! -d $DATA ]; then
   mkdata=YES
   mkdir -p $DATA
fi
cd $DATA || exit 8
mkdir -p $DATA/INPUT
if [ $CDUMP = "gfs" -a $restart_interval -gt 0 ]; then
    RSTDIR_TMP=${RSTDIR:-$ROTDIR}/${CDUMP}.${PDY}/${cyc}/RERUN_RESTART
    if [ ! -d $RSTDIR_TMP ]; then mkdir -p $RSTDIR_TMP ; fi
    $NLN $RSTDIR_TMP RESTART
else
    mkdir -p $DATA/RESTART
fi

#-------------------------------------------------------
# determine if restart IC exists to continue from a previous forecast
RERUN="NO"
filecount=$(find $RSTDIR_TMP -type f | wc -l) 
if [ $CDUMP = "gfs" -a $restart_interval -gt 0 -a $FHMAX -gt $restart_interval -a $filecount -gt 10 ]; then
    SDATE=$($NDATE +$FHMAX $CDATE)
    EDATE=$($NDATE +$restart_interval $CDATE)
    while [ $SDATE -gt $EDATE ]; do
        PDYS=$(echo $SDATE | cut -c1-8)
        cycs=$(echo $SDATE | cut -c9-10)
        flag1=$RSTDIR_TMP/${PDYS}.${cycs}0000.coupler.res
        flag2=$RSTDIR_TMP/coupler.res
        if [ -s $flag1 ]; then
            mv $flag1 ${flag1}.old
            if [ -s $flag2 ]; then mv $flag2 ${flag2}.old ;fi
            RERUN="YES"
            CDATE_RST=$($NDATE -$restart_interval $SDATE)
            break
        fi 
        SDATE=$($NDATE -$restart_interval $SDATE)
    done
fi

#-------------------------------------------------------
# member directory
if [ $MEMBER -lt 0 ]; then
  prefix=$CDUMP
  rprefix=$rCDUMP
  memchar=""
else
  prefix=enkf$CDUMP
  rprefix=enkf$rCDUMP
  memchar=mem$(printf %03i $MEMBER)
fi
memdir=$ROTDIR/${prefix}.$PDY/$cyc/$memchar
if [ ! -d $memdir ]; then mkdir -p $memdir; fi

GDATE=$($NDATE -$assim_freq $CDATE)
gPDY=$(echo $GDATE | cut -c1-8)
gcyc=$(echo $GDATE | cut -c9-10)
gmemdir=$ROTDIR/${rprefix}.$gPDY/$gcyc/$memchar
sCDATE=$($NDATE -3 $CDATE)

if [[ "$DOIAU" = "YES" ]]; then
  sCDATE=$($NDATE -3 $CDATE)
  sPDY=$(echo $sCDATE | cut -c1-8)
  scyc=$(echo $sCDATE | cut -c9-10)
  tPDY=$gPDY
  tcyc=$gcyc
else
  sCDATE=$CDATE
  sPDY=$PDY
  scyc=$cyc
  tPDY=$sPDY
  tcyc=$cyc
fi

#-------------------------------------------------------
# initial conditions
warm_start=${warm_start:-".false."}
restart_interval=${restart_interval:-0}
read_increment=${read_increment:-".false."}
res_latlon_dynamics="''"

# Determine if this is a warm start or cold start
if [ -f $gmemdir/RESTART/${sPDY}.${scyc}0000.coupler.res ]; then
  export warm_start=".true."
fi

# turn IAU off for cold start
DOIAU_coldstart=${DOIAU_coldstart:-"NO"}
if [ $DOIAU = "YES" -a $warm_start = ".false." ] || [ $DOIAU_coldstart = "YES" -a $warm_start = ".true." ]; then
  export DOIAU="NO"
  echo "turning off IAU"
  DOIAU_coldstart="YES"
  IAU_OFFSET=0
  sCDATE=$CDATE
  sPDY=$PDY
  scyc=$cyc
  tPDY=$sPDY
  tcyc=$cyc
fi

#-------------------------------------------------------
if [ $warm_start = ".true." -o $RERUN = "YES" ]; then
#-------------------------------------------------------
#.............................
  if [ $RERUN = "NO" ]; then
#.............................

  # Link all (except sfc_data) restart files from $gmemdir
  for file in $gmemdir/RESTART/${sPDY}.${scyc}0000.*.nc; do
    file2=$(echo $(basename $file))
    file2=$(echo $file2 | cut -d. -f3-) # remove the date from file
    fsuf=$(echo $file2 | cut -d. -f1)
    if [ $fsuf != "sfc_data" ]; then
       $NLN $file $DATA/INPUT/$file2
    fi
  done

  # Link sfcanl_data restart files from $memdir
  for file in $memdir/RESTART/${sPDY}.${scyc}0000.*.nc; do
    file2=$(echo $(basename $file))
    file2=$(echo $file2 | cut -d. -f3-) # remove the date from file
    fsufanl=$(echo $file2 | cut -d. -f1)
    if [ $fsufanl = "sfcanl_data" ]; then
      file2=$(echo $file2 | sed -e "s/sfcanl_data/sfc_data/g")
      $NLN $file $DATA/INPUT/$file2
    fi
  done

  # Need a coupler.res when doing IAU
  if [ $DOIAU = "YES" ]; then
    rm -f $DATA/INPUT/coupler.res
    cat >> $DATA/INPUT/coupler.res << EOF
     2        (Calendar: no_calendar=0, thirty_day_months=1, julian=2, gregorian=3, noleap=4)
  ${gPDY:0:4}  ${gPDY:4:2}  ${gPDY:6:2}  ${gcyc}     0     0        Model start time:   year, month, day, hour, minute, second
  ${sPDY:0:4}  ${sPDY:4:2}  ${sPDY:6:2}  ${scyc}     0     0        Current model time: year, month, day, hour, minute, second
EOF
  fi

  # Link increments
  if [ $DOIAU = "YES" ]; then
    for i in $(echo $IAUFHRS | sed "s/,/ /g" | rev); do
      incfhr=$(printf %03i $i)
      if [ $incfhr = "006" ]; then
        increment_file=$memdir/${CDUMP}.t${cyc}z.atminc.nc
      else
        increment_file=$memdir/${CDUMP}.t${cyc}z.atmi${incfhr}.nc
      fi
      if [ ! -f $increment_file ]; then
        echo "ERROR: DOIAU = $DOIAU, but missing increment file for fhr $incfhr at $increment_file"
        echo "Abort!"
        exit 1
      fi
      $NLN $increment_file $DATA/INPUT/fv_increment$i.nc
      IAU_INC_FILES="'fv_increment$i.nc',$IAU_INC_FILES"
    done
    read_increment=".false."
    res_latlon_dynamics=""
  else
    increment_file=$memdir/${CDUMP}.t${cyc}z.atminc.nc
    if [ -f $increment_file ]; then
      $NLN $increment_file $DATA/INPUT/fv_increment.nc
      read_increment=".true."
      res_latlon_dynamics="fv_increment.nc"
    fi
  fi

#.............................
  else  ##RERUN                         

    export warm_start=".true."
    PDYT=$(echo $CDATE_RST | cut -c1-8)
    cyct=$(echo $CDATE_RST | cut -c9-10)
    for file in $RSTDIR_TMP/${PDYT}.${cyct}0000.*; do
      file2=$(echo $(basename $file))
      file2=$(echo $file2 | cut -d. -f3-) 
      $NLN $file $DATA/INPUT/$file2
    done

  fi
#.............................

else ## cold start                            

  for file in $memdir/INPUT/*.nc; do
    file2=$(echo $(basename $file))
    fsuf=$(echo $file2 | cut -c1-3)
    if [ $fsuf = "gfs" -o $fsuf = "sfc" ]; then
      $NLN $file $DATA/INPUT/$file2
    fi
  done

#-------------------------------------------------------
fi 
#-------------------------------------------------------

nfiles=$(ls -1 $DATA/INPUT/* | wc -l)
if [ $nfiles -le 0 ]; then
  echo "Initial conditions must exist in $DATA/INPUT, ABORT!"
  msg="Initial conditions must exist in $DATA/INPUT, ABORT!"
  postmsg "$jlogfile" "$msg"
  exit 1
fi

# If doing IAU, change forecast hours
if [[ "$DOIAU" = "YES" ]]; then
  FHMAX=$((FHMAX+6))
  if [ $FHMAX_HF -gt 0 ]; then
     FHMAX_HF=$((FHMAX_HF+6))
  fi
fi

#--------------------------------------------------------------------------
# Grid and orography data
for n in $(seq 1 $ntiles); do
  $NLN $FIXfv3/$CASE/${CASE}_grid.tile${n}.nc     $DATA/INPUT/${CASE}_grid.tile${n}.nc
  $NLN $FIXfv3/$CASE/${CASE}_oro_data.tile${n}.nc $DATA/INPUT/oro_data.tile${n}.nc
done
$NLN $FIXfv3/$CASE/${CASE}_mosaic.nc  $DATA/INPUT/grid_spec.nc

# GFS standard input data
IAER=${IAER:-111}
ICO2=${ICO2:-2}

if [ ${new_o3forc:-YES} = YES ]; then
    O3FORC=ozprdlos_2015_new_sbuvO3_tclm15_nuchem.f77
else
    O3FORC=global_o3prdlos.f77
fi
H2OFORC=${H2OFORC:-"global_h2o_pltc.f77"}
$NLN $FIX_AM/${O3FORC}                         $DATA/global_o3prdlos.f77
$NLN $FIX_AM/${H2OFORC}                        $DATA/global_h2oprdlos.f77
$NLN $FIX_AM/global_solarconstant_noaa_an.txt  $DATA/solarconstant_noaa_an.txt
$NLN $FIX_AM/global_sfc_emissivity_idx.txt     $DATA/sfc_emissivity_idx.txt

$NLN $FIX_AM/global_co2historicaldata_glob.txt $DATA/co2historicaldata_glob.txt
$NLN $FIX_AM/co2monthlycyc.txt                 $DATA/co2monthlycyc.txt
if [ $ICO2 -gt 0 ]; then
  for file in $(ls $FIX_AM/fix_co2_proj/global_co2historicaldata*) ; do
    $NLN $file $DATA/$(echo $(basename $file) | sed -e "s/global_//g")
  done
fi

$NLN $FIX_AM/global_climaeropac_global.txt     $DATA/aerosol.dat
if [ $IAER -gt 0 ] ; then
  for file in $(ls $FIX_AM/global_volcanic_aerosols*) ; do
    $NLN $file $DATA/$(echo $(basename $file) | sed -e "s/global_//g")
  done
fi

<<<<<<< HEAD
#### Copy over WW3 inputs
# At this time only test gfs but this change need to be tested on gdas, enkf, and gfs
if [ $cplwav = ".true." ]; then
# Link WW3 files
  $NLN $COMINWW3/${WAV_MOD_ID}.${PDY}/${cyc}/rundata/ww3_multi.${WAV_MOD_ID}${WAV_MEMBER}.${cycle}.inp $DATA/ww3_multi.inp
        # Check for expected wave grids for this run
  array=($curID $iceID $wndID $buoy $waveGRD $sbsGRD $postGRD $interpGRD)
  grdALL=`printf "%s\n" "${array[@]}" | sort -u | tr '\n' ' '`
  for wavGRD in ${grdALL}; do
    # Wave IC (restart) file must exist for warm start on this cycle, if not wave model starts from flat ocean
    $NLN $COMINWW3/${WAV_MOD_ID}.${PDY}/${cyc}/restart/${WAV_MOD_ID}${WAV_MEMBER}.restart.${wavGRD}.${PDY}${cyc} $DATA/restart.${wavGRD}
    $NLN $COMINWW3/${WAV_MOD_ID}.${PDY}/${cyc}/rundata/${WAV_MOD_ID}.mod_def.$wavGRD $DATA/mod_def.$wavGRD

    # Link wave IC for the next cycle
    # Wave IC (restart) interval controlled by gfs_cyc parameter (default: 4 cyc/day gfs_cyc=4)
    gfs_cyc=${gfs_cyc:-4}
    gfs_cych=`expr 24 / ${gfs_cyc}`
    WRDATE=`$NDATE ${gfs_cych} $CDATE`
    WRPDY=`echo $WRDATE | cut -c1-8`
    WRcyc=`echo $WRDATE | cut -c9-10`
    WRDIR=$COMOUTWW3/${WAV_MOD_ID}.${WRPDY}/${WRcyc}/restart
    [[ -d $WRDIR ]] || mkdir -p $WRDIR
    $NLN $COMOUTWW3/${WAV_MOD_ID}.${WRPDY}/${WRcyc}/restart/${WAV_MOD_ID}${WAV_MEMBER}.restart.${wavGRD}.${WRDATE} $DATA/restart001.${wavGRD}
  done
  $NLN $COMINWW3/${WAV_MOD_ID}.${PDY}/${cyc}/rundata/${WAV_MOD_ID}.${iceID}.${cycle}.ice $DATA/ice.${iceID}

fi

=======
# inline post fix files
if [ $WRITE_DOPOST = ".true." ]; then
    $NLN $PARM_POST/post_tag_gfs${LEVS}             $DATA/itag               
    $NLN $PARM_POST/postxconfig-NT-GFS-TWO.txt      $DATA/postxconfig-NT.txt 
    $NLN $PARM_POST/params_grib2_tbl_new            $DATA/params_grib2_tbl_new
fi
>>>>>>> 37a3bd27
#------------------------------------------------------------------

# changeable parameters
# dycore definitions
res=$(echo $CASE |cut -c2-5)
resp=$((res+1))
npx=$resp
npy=$resp
npz=$((LEVS-1))
io_layout="1,1"
#ncols=$(( (${npx}-1)*(${npy}-1)*3/2 ))

# spectral truncation and regular grid resolution based on FV3 resolution
JCAP_CASE=$((2*res-2))
LONB_CASE=$((4*res))
LATB_CASE=$((2*res))

JCAP=${JCAP:-$JCAP_CASE}
LONB=${LONB:-$LONB_CASE}
LATB=${LATB:-$LATB_CASE}

LONB_IMO=${LONB_IMO:-$LONB_CASE}
LATB_JMO=${LATB_JMO:-$LATB_CASE}

# Fix files
FNGLAC=${FNGLAC:-"$FIX_AM/global_glacier.2x2.grb"}
FNMXIC=${FNMXIC:-"$FIX_AM/global_maxice.2x2.grb"}
FNTSFC=${FNTSFC:-"$FIX_AM/RTGSST.1982.2012.monthly.clim.grb"}
FNSNOC=${FNSNOC:-"$FIX_AM/global_snoclim.1.875.grb"}
FNZORC=${FNZORC:-"igbp"}
FNALBC2=${FNALBC2:-"$FIX_AM/global_albedo4.1x1.grb"}
FNAISC=${FNAISC:-"$FIX_AM/CFSR.SEAICE.1982.2012.monthly.clim.grb"}
FNTG3C=${FNTG3C:-"$FIX_AM/global_tg3clim.2.6x1.5.grb"}
FNVEGC=${FNVEGC:-"$FIX_AM/global_vegfrac.0.144.decpercent.grb"}
FNMSKH=${FNMSKH:-"$FIX_AM/global_slmask.t1534.3072.1536.grb"}
FNVMNC=${FNVMNC:-"$FIX_AM/global_shdmin.0.144x0.144.grb"}
FNVMXC=${FNVMXC:-"$FIX_AM/global_shdmax.0.144x0.144.grb"}
FNSLPC=${FNSLPC:-"$FIX_AM/global_slope.1x1.grb"}
FNALBC=${FNALBC:-"$FIX_AM/global_snowfree_albedo.bosu.t${JCAP}.${LONB}.${LATB}.rg.grb"}
FNVETC=${FNVETC:-"$FIX_AM/global_vegtype.igbp.t${JCAP}.${LONB}.${LATB}.rg.grb"}
FNSOTC=${FNSOTC:-"$FIX_AM/global_soiltype.statsgo.t${JCAP}.${LONB}.${LATB}.rg.grb"}
FNABSC=${FNABSC:-"$FIX_AM/global_mxsnoalb.uariz.t${JCAP}.${LONB}.${LATB}.rg.grb"}
FNSMCC=${FNSMCC:-"$FIX_AM/global_soilmgldas.statsgo.t${JCAP}.${LONB}.${LATB}.grb"}

# If the appropriate resolution fix file is not present, use the highest resolution available (T1534)
[[ ! -f $FNALBC ]] && FNALBC="$FIX_AM/global_snowfree_albedo.bosu.t1534.3072.1536.rg.grb"
[[ ! -f $FNVETC ]] && FNVETC="$FIX_AM/global_vegtype.igbp.t1534.3072.1536.rg.grb"
[[ ! -f $FNSOTC ]] && FNSOTC="$FIX_AM/global_soiltype.statsgo.t1534.3072.1536.rg.grb"
[[ ! -f $FNABSC ]] && FNABSC="$FIX_AM/global_mxsnoalb.uariz.t1534.3072.1536.rg.grb"
[[ ! -f $FNSMCC ]] && FNSMCC="$FIX_AM/global_soilmgldas.statsgo.t1534.3072.1536.grb"

# NSST Options
# nstf_name contains the NSST related parameters
# nstf_name(1) : NST_MODEL (NSST Model) : 0 = OFF, 1 = ON but uncoupled, 2 = ON and coupled
# nstf_name(2) : NST_SPINUP : 0 = OFF, 1 = ON,
# nstf_name(3) : NST_RESV (Reserved, NSST Analysis) : 0 = OFF, 1 = ON
# nstf_name(4) : ZSEA1 (in mm) : 0
# nstf_name(5) : ZSEA2 (in mm) : 0
# nst_anl      : .true. or .false., NSST analysis over lake
NST_MODEL=${NST_MODEL:-0}
NST_SPINUP=${NST_SPINUP:-0}
NST_RESV=${NST_RESV-0}
ZSEA1=${ZSEA1:-0}
ZSEA2=${ZSEA2:-0}
nstf_name=${nstf_name:-"$NST_MODEL,$NST_SPINUP,$NST_RESV,$ZSEA1,$ZSEA2"}
nst_anl=${nst_anl:-".false."}


# blocking factor used for threading and general physics performance
#nyblocks=`expr \( $npy - 1 \) \/ $layout_y `
#nxblocks=`expr \( $npx - 1 \) \/ $layout_x \/ 32`
#if [ $nxblocks -le 0 ]; then nxblocks=1 ; fi
blocksize=${blocksize:-32}

# the pre-conditioning of the solution
# =0 implies no pre-conditioning
# >0 means new adiabatic pre-conditioning
# <0 means older adiabatic pre-conditioning
na_init=${na_init:-1}
[[ $warm_start = ".true." ]] && na_init=0

# variables for controlling initialization of NCEP/NGGPS ICs
filtered_terrain=${filtered_terrain:-".true."}
gfs_dwinds=${gfs_dwinds:-".true."}

# various debug options
no_dycore=${no_dycore:-".false."}
dycore_only=${adiabatic:-".false."}
chksum_debug=${chksum_debug:-".false."}
print_freq=${print_freq:-6}

if [ ${TYPE} = "nh" ]; then # non-hydrostatic options

  hydrostatic=".false."
  phys_hydrostatic=".false."     # enable heating in hydrostatic balance in non-hydrostatic simulation
  use_hydro_pressure=".false."   # use hydrostatic pressure for physics
  if [ $warm_start = ".true." ]; then
    make_nh=".false."              # restarts contain non-hydrostatic state
  else
    make_nh=".true."               # re-initialize non-hydrostatic state
  fi

else # hydrostatic options

  hydrostatic=".true."
  phys_hydrostatic=".false."     # ignored when hydrostatic = T
  use_hydro_pressure=".false."   # ignored when hydrostatic = T
  make_nh=".false."              # running in hydrostatic mode

fi

# Conserve total energy as heat globally
consv_te=${consv_te:-1.} # range 0.-1., 1. will restore energy to orig. val. before physics

# time step parameters in FV3
k_split=${k_split:-2}
n_split=${n_split:-6}

if [ $(echo $MONO | cut -c-4) = "mono" ];  then # monotonic options

  d_con=${d_con_mono:-"0."}
  do_vort_damp=".false."
  if [ ${TYPE} = "nh" ]; then # non-hydrostatic
    hord_mt=${hord_mt_nh_mono:-"10"}
    hord_xx=${hord_xx_nh_mono:-"10"}
  else # hydrostatic
    hord_mt=${hord_mt_hydro_mono:-"10"}
    hord_xx=${hord_xx_hydro_mono:-"10"}
  fi

else # non-monotonic options

  d_con=${d_con_nonmono:-"1."}
  do_vort_damp=".true."
  if [ ${TYPE} = "nh" ]; then # non-hydrostatic
    hord_mt=${hord_mt_nh_nonmono:-"5"}
    hord_xx=${hord_xx_nh_nonmono:-"5"}
  else # hydrostatic
    hord_mt=${hord_mt_hydro_nonmono:-"10"}
    hord_xx=${hord_xx_hydro_nonmono:-"10"}
  fi

fi

if [ $(echo $MONO | cut -c-4) != "mono" -a $TYPE = "nh" ]; then
  vtdm4=${vtdm4_nh_nonmono:-"0.06"}
else
  vtdm4=${vtdm4:-"0.05"}
fi

if [ $warm_start = ".true." ]; then # warm start from restart file

  nggps_ic=".false."
  ncep_ic=".false."
  external_ic=".false."
  mountain=".true."
  if [ $read_increment = ".true." ]; then # add increment on the fly to the restarts
    res_latlon_dynamics="fv_increment.nc"
  else
    res_latlon_dynamics='""'
  fi

else # CHGRES'd GFS analyses

  nggps_ic=${nggps_ic:-".true."}
  ncep_ic=${ncep_ic:-".false."}
  external_ic=".true."
  mountain=".false."
  read_increment=".false."
  res_latlon_dynamics='""'

fi

# Stochastic Physics Options
if [ ${SET_STP_SEED:-"YES"} = "YES" ]; then
  ISEED_SKEB=$((CDATE*1000 + MEMBER*10 + 1))
  ISEED_SHUM=$((CDATE*1000 + MEMBER*10 + 2))
  ISEED_SPPT=$((CDATE*1000 + MEMBER*10 + 3))
else
  ISEED=${ISEED:-0}
fi
DO_SKEB=${DO_SKEB:-"NO"}
DO_SPPT=${DO_SPPT:-"NO"}
DO_SHUM=${DO_SHUM:-"NO"}
JCAP_STP=${JCAP_STP:-$JCAP_CASE}
LONB_STP=${LONB_STP:-$LONB_CASE}
LATB_STP=${LATB_STP:-$LATB_CASE}

if [ $DO_SKEB = "YES" ]; then
    do_skeb=".true."
fi
if [ $DO_SHUM = "YES" ]; then
    do_shum=".true."
fi
if [ $DO_SPPT = "YES" ]; then
    do_sppt=".true."
fi

# copy over the tables
DIAG_TABLE=${DIAG_TABLE:-$PARM_FV3DIAG/diag_table}
DATA_TABLE=${DATA_TABLE:-$PARM_FV3DIAG/data_table}
FIELD_TABLE=${FIELD_TABLE:-$PARM_FV3DIAG/field_table}

# build the diag_table with the experiment name and date stamp
if [ $DOIAU = "YES" ]; then
cat > diag_table << EOF
FV3 Forecast
${gPDY:0:4} ${gPDY:4:2} ${gPDY:6:2} ${gcyc} 0 0
EOF
cat $DIAG_TABLE >> diag_table
else
cat > diag_table << EOF
FV3 Forecast
${sPDY:0:4} ${sPDY:4:2} ${sPDY:6:2} ${scyc} 0 0
EOF
cat $DIAG_TABLE >> diag_table
fi

$NCP $DATA_TABLE  data_table
$NCP $FIELD_TABLE field_table

#------------------------------------------------------------------
rm -f nems.configure
cat > nems.configure <<EOF
EARTH_component_list: ATM
ATM_model:            fv3
runSeq::
  ATM
::
EOF

#### ww3 version of nems.configure
if [ $cplwav = ".true." ]; then
####  atm_petlist_bounds=" 0 $((NTASKS_FV3-1))"
####  wav_petlist_bounds=" $((NTASKS_FV3)) $((NTASKS_FV3+npe_wav))"
####  atm_petlist_bounds=" 0   311"
  atm_petlist_bounds=$atm_petlist_bounds
####  wav_petlist_bounds=" 312 431"
  wav_petlist_bounds=$wav_petlist_bounds
  coupling_interval_sec=${coupling_interval_sec:-1800}
  rm -f nems.configure
cat > nems.configure <<EOF
EARTH_component_list: ATM WAV
EARTH_attributes::
  Verbosity = 0
::

ATM_model:                      fv3
ATM_petlist_bounds:             ${atm_petlist_bounds}
ATM_attributes::
  Verbosity = 0
  DumpFields = false
::

WAV_model:                      ww3
WAV_petlist_bounds:             ${wav_petlist_bounds}
WAV_attributes::
  Verbosity = 0
::

runSeq::
  @${coupling_interval_sec}
    ATM -> WAV
    ATM
    WAV
  @
::
EOF
fi

rm -f model_configure
cat > model_configure <<EOF
total_member:            $ENS_NUM
print_esmf:              ${print_esmf:-.true.}
PE_MEMBER01:             $NTASKS_FV3
start_year:              ${tPDY:0:4}
start_month:             ${tPDY:4:2}
start_day:               ${tPDY:6:2}
start_hour:              ${tcyc}
start_minute:            0
start_second:            0
nhours_fcst:             $FHMAX
RUN_CONTINUE:            ${RUN_CONTINUE:-".false."}
ENS_SPS:                 ${ENS_SPS:-".false."}

dt_atmos:                $DELTIM
output_1st_tstep_rst:    .false.
calendar:                ${calendar:-'julian'}
cpl:                     ${cpl:-".false."}
memuse_verbose:          ${memuse_verbose:-".false."}
atmos_nthreads:          $NTHREADS_FV3
use_hyper_thread:        ${hyperthread:-".false."}
ncores_per_node:         $cores_per_node
restart_interval:        $restart_interval

quilting:                $QUILTING
write_groups:            ${WRITE_GROUP:-1}
write_tasks_per_group:   ${WRTTASK_PER_GROUP:-24}
output_history:          ${OUTPUT_HISTORY:-".true."}
write_dopost:            ${WRITE_DOPOST:-".false."}
num_files:               ${NUM_FILES:-2}
filename_base:           'atm' 'sfc'
output_grid:             $OUTPUT_GRID
output_file:             $OUTPUT_FILE
<<<<<<< HEAD
output_1st_tstep_rst:    ${output_1st_tstep_rst:-".false."}
=======
ideflate:                ${ideflate:-1}
nbits:                   ${nbits:-14}
>>>>>>> 37a3bd27
write_nemsioflip:        $WRITE_NEMSIOFLIP
write_fsyncflag:         $WRITE_FSYNCFLAG
imo:                     $LONB_IMO
jmo:                     $LATB_JMO

nfhout:                  $FHOUT
nfhmax_hf:               $FHMAX_HF
nfhout_hf:               $FHOUT_HF
nsout:                   $NSOUT
iau_offset:              ${IAU_OFFSET}
EOF

#&coupler_nml
#  months = ${months:-0}
#  days = ${days:-$((FHMAX/24))}
#  hours = ${hours:-$((FHMAX-24*(FHMAX/24)))}
#  dt_atmos = $DELTIM
#  dt_ocean = $DELTIM
#  current_date = $curr_date
#  calendar = 'julian'
#  memuse_verbose = .false.
#  atmos_nthreads = $NTHREADS_FV3
#  use_hyper_thread = ${hyperthread:-".false."}
#  ncores_per_node = $cores_per_node
#  restart_secs = $restart_secs
#  $coupler_nml
#/

cat > input.nml <<EOF
&amip_interp_nml
  interp_oi_sst = .true.
  use_ncep_sst = .true.
  use_ncep_ice = .false.
  no_anom_sst = .false.
  data_set = 'reynolds_oi'
  date_out_of_range = 'climo'
  $amip_interp_nml
/

&atmos_model_nml
  blocksize = $blocksize
  chksum_debug = $chksum_debug
  dycore_only = $dycore_only
  fdiag = $FDIAG
  fhmax = $FHMAX
  fhout = $FHOUT
  fhmaxhf = $FHMAX_HF
  fhouthf = $FHOUT_HF
  $atmos_model_nml
/

&diag_manager_nml
  prepend_date = .false.
  $diag_manager_nml
/

&fms_io_nml
  checksum_required = .false.
  max_files_r = 100
  max_files_w = 100
  $fms_io_nml
/

&mpp_io_nml
shuffle=${shuffle:-1}
deflate_level=${deflate_level:-1}
/

&fms_nml
  clock_grain = 'ROUTINE'
  domains_stack_size = ${domains_stack_size:-3000000}
  print_memory_usage = ${print_memory_usage:-".false."}
  $fms_nml
/

&fv_core_nml
  layout = $layout_x,$layout_y
  io_layout = $io_layout
  npx = $npx
  npy = $npy
  ntiles = $ntiles
  npz = $npz
  grid_type = -1
  make_nh = $make_nh
  fv_debug = ${fv_debug:-".false."}
  range_warn = ${range_warn:-".false."}
  reset_eta = .false.
  n_sponge = ${n_sponge:-"10"}
  nudge_qv = ${nudge_qv:-".true."}
  nudge_dz = ${nudge_dz:-".false."}
  tau = ${tau:-10.}
  rf_cutoff = ${rf_cutoff:-"7.5e2"}
  d2_bg_k1 = ${d2_bg_k1:-"0.15"}
  d2_bg_k2 = ${d2_bg_k2:-"0.02"}
  kord_tm = ${kord_tm:-"-9"}
  kord_mt = ${kord_mt:-"9"}
  kord_wz = ${kord_wz:-"9"}
  kord_tr = ${kord_tr:-"9"}
  hydrostatic = $hydrostatic
  phys_hydrostatic = $phys_hydrostatic
  use_hydro_pressure = $use_hydro_pressure
  beta = 0.
  a_imp = 1.
  p_fac = 0.1
  k_split = $k_split
  n_split = $n_split
  nwat = ${nwat:-2}
  na_init = $na_init
  d_ext = 0.
  dnats = ${dnats:-0}
  fv_sg_adj = ${fv_sg_adj:-"450"}
  d2_bg = 0.
  nord = ${nord:-3}
  dddmp = ${dddmp:-0.2}
  d4_bg = ${d4_bg:-0.15}
  vtdm4 = $vtdm4
  delt_max = ${delt_max:-"0.002"}
  ke_bg = 0.
  do_vort_damp = $do_vort_damp
  external_ic = $external_ic
  external_eta = ${external_eta:-.true.}
  gfs_phil = ${gfs_phil:-".false."}
  nggps_ic = $nggps_ic
  mountain = $mountain
  ncep_ic = $ncep_ic
  d_con = $d_con
  hord_mt = $hord_mt
  hord_vt = $hord_xx
  hord_tm = $hord_xx
  hord_dp = -$hord_xx
  hord_tr = ${hord_tr:-"8"}
  adjust_dry_mass = ${adjust_dry_mass:-".false."}
  consv_te = $consv_te
  do_sat_adj = ${do_sat_adj:-".false."}
  consv_am = .false.
  fill = .true.
  dwind_2d = .false.
  print_freq = $print_freq
  warm_start = $warm_start
  no_dycore = $no_dycore
  z_tracer = .true.
  agrid_vel_rst = ${agrid_vel_rst:-".true."}
  read_increment = $read_increment
  res_latlon_dynamics = $res_latlon_dynamics
  $fv_core_nml
/

&cires_ugwp_nml
       knob_ugwp_solver  = ${knob_ugwp_solver:-2}
       knob_ugwp_source  = ${knob_ugwp_source:-1,1,0,0}
       knob_ugwp_wvspec  = ${knob_ugwp_wvspec:-1,25,25,25}
       knob_ugwp_azdir   = ${knob_ugwp_azdir:-2,4,4,4}
       knob_ugwp_stoch   = ${knob_ugwp_stoch:-0,0,0,0}
       knob_ugwp_effac   = ${knob_ugwp_effac:-1,1,1,1}
       knob_ugwp_doaxyz  = ${knob_ugwp_doaxyz:-1}
       knob_ugwp_doheat  = ${knob_ugwp_doheat:-1}
       knob_ugwp_dokdis  = ${knob_ugwp_dokdis:-1}
       knob_ugwp_ndx4lh  = ${knob_ugwp_ndx4lh:-1}
       knob_ugwp_version = ${knob_ugwp_version:-0}
       launch_level      = ${launch_level:-54}                   
/


&external_ic_nml
  filtered_terrain = $filtered_terrain
  levp = $LEVS
  gfs_dwinds = $gfs_dwinds
  checker_tr = .false.
  nt_checker = 0
  $external_ic_nml
/

&gfs_physics_nml
  fhzero       = $FHZER
  h2o_phys     = ${h2o_phys:-".true."}
  ldiag3d      = ${ldiag3d:-".false."}
  fhcyc        = $FHCYC
  use_ufo      = ${use_ufo:-".true."}
  pre_rad      = ${pre_rad:-".false."}
  ncld         = ${ncld:-1}
  imp_physics  = ${imp_physics:-"99"}
  pdfcld       = ${pdfcld:-".false."}
  fhswr        = ${FHSWR:-"3600."}
  fhlwr        = ${FHLWR:-"3600."}
  ialb         = ${IALB:-"1"}
  iems         = ${IEMS:-"1"}
  iaer         = $IAER
  icliq_sw     = ${icliq_sw:-"2"}
  iovr_lw      = ${iovr_lw:-"3"}
  iovr_sw      = ${iovr_sw:-"3"}
  ico2         = $ICO2
  isubc_sw     = ${isubc_sw:-"2"}
  isubc_lw     = ${isubc_lw:-"2"}
  isol         = ${ISOL:-"2"}
  lwhtr        = ${lwhtr:-".true."}
  swhtr        = ${swhtr:-".true."}
  cnvgwd       = ${cnvgwd:-".true."}
  shal_cnv     = ${shal_cnv:-".true."}
  cal_pre      = ${cal_pre:-".true."}
  redrag       = ${redrag:-".true."}
  dspheat      = ${dspheat:-".true."}
  hybedmf      = ${hybedmf:-".false."}
  satmedmf     = ${satmedmf-".true."}
  isatmedmf    = ${isatmedmf-"1"}
  lheatstrg    = ${lheatstrg-".true."}
  random_clds  = ${random_clds:-".true."}
  trans_trac   = ${trans_trac:-".true."}
  cnvcld       = ${cnvcld:-".true."}
  imfshalcnv   = ${imfshalcnv:-"2"}
  imfdeepcnv   = ${imfdeepcnv:-"2"}
  cdmbgwd      = ${cdmbgwd:-"3.5,0.25"}
  prslrd0      = ${prslrd0:-"0."}
  ivegsrc      = ${ivegsrc:-"1"}
  isot         = ${isot:-"1"}
  lsoil        = ${lsoil:-"4"}
  lsm          = ${lsm:-"2"}
  iopt_dveg    = ${iopt_dveg:-"1"}
  iopt_crs     = ${iopt_crs:-"1"}
  iopt_btr     = ${iopt_btr:-"1"}
  iopt_run     = ${iopt_run:-"1"}
  iopt_sfc     = ${iopt_sfc:-"1"}
  iopt_frz     = ${iopt_frz:-"1"}
  iopt_inf     = ${iopt_inf:-"1"}
  iopt_rad     = ${iopt_rad:-"1"}
  iopt_alb     = ${iopt_alb:-"2"}
  iopt_snf     = ${iopt_snf:-"4"}
  iopt_tbot    = ${iopt_tbot:-"2"}
  iopt_stc     = ${iopt_stc:-"1"}
  debug        = ${gfs_phys_debug:-".false."}
  nstf_name    = $nstf_name
  nst_anl      = $nst_anl
  psautco      = ${psautco:-"0.0008,0.0005"}
  prautco      = ${prautco:-"0.00015,0.00015"}
  lgfdlmprad   = ${lgfdlmprad:-".false."}
  effr_in      = ${effr_in:-".false."}
<<<<<<< HEAD
  cplwav       = ${cplwav:-".false."}
=======
  ldiag_ugwp   = ${ldiag_ugwp:-".false."}
  do_ugwp      = ${do_ugwp:-".true."}
  do_tofd      = ${do_tofd:-".true."}
  do_sppt      = ${do_sppt:-".false."}
  do_shum      = ${do_shum:-".false."}
  do_skeb      = ${do_skeb:-".false."}
EOF

# Add namelist for IAU
if [ $DOIAU = "YES" ]; then
  cat >> input.nml << EOF
  iaufhrs      = ${IAUFHRS}
  iau_delthrs  = ${IAU_DELTHRS}
  iau_inc_files= ${IAU_INC_FILES}
EOF
fi

cat >> input.nml <<EOF
>>>>>>> 37a3bd27
  $gfs_physics_nml
/
EOF

echo "" >> input.nml

cat >> input.nml <<EOF
&gfdl_cloud_microphysics_nml
  sedi_transport = .true.
  do_sedi_heat = .false.
  rad_snow = .true.
  rad_graupel = .true.
  rad_rain = .true.
  const_vi = .F.
  const_vs = .F.
  const_vg = .F.
  const_vr = .F.
  vi_max = 1.
  vs_max = 2.
  vg_max = 12.
  vr_max = 12.
  qi_lim = 1.
  prog_ccn = .false.
  do_qa = .true.
  fast_sat_adj = .true.
  tau_l2v = 225.
  tau_v2l = 150.
  tau_g2v = 900.
  rthresh = 10.e-6  ! This is a key parameter for cloud water
  dw_land  = 0.16
  dw_ocean = 0.10
  ql_gen = 1.0e-3
  ql_mlt = 1.0e-3
  qi0_crt = 8.0E-5
  qs0_crt = 1.0e-3
  tau_i2s = 1000.
  c_psaci = 0.05
  c_pgacs = 0.01
  rh_inc = 0.30
  rh_inr = 0.30
  rh_ins = 0.30
  ccn_l = 300.
  ccn_o = 100.
  c_paut = 0.5
  c_cracw = 0.8
  use_ppm = .false.
  use_ccn = .true.
  mono_prof = .true.
  z_slope_liq  = .true.
  z_slope_ice  = .true.
  de_ice = .false.
  fix_negative = .true.
  icloud_f = 1
  mp_time = 150.
  reiflag = ${reiflag:-"2"}
  $gfdl_cloud_microphysics_nml
/

&interpolator_nml
  interp_method = 'conserve_great_circle'
  $interpolator_nml
/

&namsfc
  FNGLAC   = '${FNGLAC}'
  FNMXIC   = '${FNMXIC}'
  FNTSFC   = '${FNTSFC}'
  FNSNOC   = '${FNSNOC}'
  FNZORC   = '${FNZORC}'
  FNALBC   = '${FNALBC}'
  FNALBC2  = '${FNALBC2}'
  FNAISC   = '${FNAISC}'
  FNTG3C   = '${FNTG3C}'
  FNVEGC   = '${FNVEGC}'
  FNVETC   = '${FNVETC}'
  FNSOTC   = '${FNSOTC}'
  FNSMCC   = '${FNSMCC}'
  FNMSKH   = '${FNMSKH}'
  FNTSFA   = '${FNTSFA}'
  FNACNA   = '${FNACNA}'
  FNSNOA   = '${FNSNOA}'
  FNVMNC   = '${FNVMNC}'
  FNVMXC   = '${FNVMXC}'
  FNSLPC   = '${FNSLPC}'
  FNABSC   = '${FNABSC}'
  LDEBUG = ${LDEBUG:-".false."}
  FSMCL(2) = ${FSMCL2:-99999}
  FSMCL(3) = ${FSMCL3:-99999}
  FSMCL(4) = ${FSMCL4:-99999}
  LANDICE  = ${landice:-".true."}
  FTSFS = ${FTSFS:-90}
  FAISL = ${FAISL:-99999}
  FAISS = ${FAISS:-99999}
  FSNOL = ${FSNOL:-99999}
  FSNOS = ${FSNOS:-99999}
  FSICL = 99999
  FSICS = 99999
  FTSFL = 99999
  FVETL = 99999
  FSOTL = 99999
  FvmnL = 99999
  FvmxL = 99999
  FSLPL = 99999
  FABSL = 99999
  $namsfc_nml
/

&fv_grid_nml
  grid_file = 'INPUT/grid_spec.nc'
  $fv_grid_nml
/
EOF

# Add namelist for stochastic physics options
echo "" >> input.nml
if [ $MEMBER -gt 0 ]; then

    cat >> input.nml << EOF
&nam_stochy
  ntrunc = $JCAP_STP
  lon_s = $LONB_STP
  lat_s = $LATB_STP
EOF

  if [ $DO_SKEB = "YES" ]; then
    cat >> input.nml << EOF
  skeb = $SKEB
  iseed_skeb = ${ISEED_SKEB:-$ISEED}
  skeb_tau = ${SKEB_TAU:-"-999."}
  skeb_lscale = ${SKEB_LSCALE:-"-999."}
  skebnorm = ${SKEBNORM:-"1"}
  skeb_npass = ${SKEB_nPASS:-"30"}
  skeb_vdof = ${SKEB_VDOF:-"5"}
EOF
  fi

  if [ $DO_SHUM = "YES" ]; then
    cat >> input.nml << EOF
  shum = $SHUM
  iseed_shum = ${ISEED_SHUM:-$ISEED}
  shum_tau = ${SHUM_TAU:-"-999."}
  shum_lscale = ${SHUM_LSCALE:-"-999."}
EOF
  fi

  if [ $DO_SPPT = "YES" ]; then
    cat >> input.nml << EOF
  sppt = $SPPT
  iseed_sppt = ${ISEED_SPPT:-$ISEED}
  sppt_tau = ${SPPT_TAU:-"-999."}
  sppt_lscale = ${SPPT_LSCALE:-"-999."}
  sppt_logit = ${SPPT_LOGIT:-".true."}
  sppt_sfclimit = ${SPPT_SFCLIMIT:-".true."}
  use_zmtnblck = ${use_zmtnblck:-".true."}
EOF
  fi

  cat >> input.nml << EOF
  $nam_stochy_nml
/
EOF


    cat >> input.nml << EOF
&nam_sfcperts
  $nam_sfcperts_nml
/
EOF

else

  cat >> input.nml << EOF
&nam_stochy
/
&nam_sfcperts
/
EOF

fi


#------------------------------------------------------------------
# make symbolic links to write forecast files directly in memdir
cd $DATA
if [ $QUILTING = ".true." -a $OUTPUT_GRID = "gaussian_grid" ]; then
  fhr=$FHMIN
  while [ $fhr -le $FHMAX ]; do
    FH3=$(printf %03i $fhr)
    FH2=$(printf %02i $fhr)
    atmi=atmf${FH3}.$affix
    sfci=sfcf${FH3}.$affix
    logi=logf${FH3}
    pgbi=GFSPRS.GrbF${FH2}
    flxi=GFSFLX.GrbF${FH2}
    atmo=$memdir/${CDUMP}.t${cyc}z.atmf${FH3}.$affix
    sfco=$memdir/${CDUMP}.t${cyc}z.sfcf${FH3}.$affix
    logo=$memdir/${CDUMP}.t${cyc}z.logf${FH3}.txt
    pgbo=$memdir/${CDUMP}.t${cyc}z.master.grb2f${FH3}
    flxo=$memdir/${CDUMP}.t${cyc}z.sfluxgrbf${FH3}.grib2
    eval $NLN $atmo $atmi
    eval $NLN $sfco $sfci
    eval $NLN $logo $logi
    if [ $WRITE_DOPOST = ".true." ]; then
      eval $NLN $pgbo $pgbi
      eval $NLN $flxo $flxi
    fi
    FHINC=$FHOUT
    if [ $FHMAX_HF -gt 0 -a $FHOUT_HF -gt 0 -a $fhr -lt $FHMAX_HF ]; then
      FHINC=$FHOUT_HF
    fi
    fhr=$((fhr+FHINC))
  done
else
  for n in $(seq 1 $ntiles); do
    eval $NLN nggps2d.tile${n}.nc       $memdir/nggps2d.tile${n}.nc
    eval $NLN nggps3d.tile${n}.nc       $memdir/nggps3d.tile${n}.nc
    eval $NLN grid_spec.tile${n}.nc     $memdir/grid_spec.tile${n}.nc
    eval $NLN atmos_static.tile${n}.nc  $memdir/atmos_static.tile${n}.nc
    eval $NLN atmos_4xdaily.tile${n}.nc $memdir/atmos_4xdaily.tile${n}.nc
  done
fi

#------------------------------------------------------------------
# run the executable

$NCP $FCSTEXECDIR/$FCSTEXEC $DATA/.
export OMP_NUM_THREADS=$NTHREADS_FV3
$APRUN_FV3 $DATA/$FCSTEXEC 1>&1 2>&2
export ERR=$?
export err=$ERR
$ERRSCRIPT || exit $err

#------------------------------------------------------------------
if [ $SEND = "YES" ]; then

  # Copy gdas and enkf member restart files
  if [ $CDUMP = "gdas" -a $restart_interval -gt 0 ]; then
    cd $DATA/RESTART
    mkdir -p $memdir/RESTART

    RDATE=$($NDATE +$restart_interval $CDATE)
    rPDY=$(echo $RDATE | cut -c1-8)
    rcyc=$(echo $RDATE | cut -c9-10)
    for file in ${rPDY}.${rcyc}0000.* ; do
      $NCP $file $memdir/RESTART/$file
    done
    if [ $DOIAU = "YES" ] || [ $DOIAU_coldstart = "YES" ]; then
       # if IAU is on, save two consective restarts
       RDATE=$($NDATE +$restart_interval $RDATE)
       rPDY=$(echo $RDATE | cut -c1-8)
       rcyc=$(echo $RDATE | cut -c9-10)
       for file in ${rPDY}.${rcyc}0000.* ; do
          $NCP $file $memdir/RESTART/$file
       done
    fi

  fi

fi

#------------------------------------------------------------------
#### ww3 output
if [ $cplwav = ".true." ]; then
  for wavGRD in $waveGRD
   do
     $NCP out_grd.${wavGRD} $COMOUTWW3/${WAV_MOD_ID}.${PDY}/${cyc}/rundata/${WAV_MOD_ID}${WAV_MEMBER}.out_grd.${wavGRD}.${PDY}${cyc}
     $NCP log.${wavGRD} $COMOUTWW3/${WAV_MOD_ID}.${PDY}/${cyc}/rundata/${WAV_MOD_ID}${WAV_MEMBER}.log.${wavGRD}.${PDY}${cyc}
   done
   $NCP out_pnt.${buoy} $COMOUTWW3/${WAV_MOD_ID}.${PDY}/${cyc}/rundata/${WAV_MOD_ID}${WAV_MEMBER}.out_pnt.${buoy}.${PDY}${cyc}
   $NCP log.mww3 $COMOUTWW3/${WAV_MOD_ID}.${PDY}/${cyc}/rundata/${WAV_MOD_ID}${WAV_MEMBER}.log.mww3.${PDY}${cyc}

fi

#------------------------------------------------------------------
# Clean up before leaving
if [ $mkdata = "YES" ]; then rm -rf $DATA; fi

#------------------------------------------------------------------
set +x
if [ $VERBOSE = "YES" ] ; then
  echo $(date) EXITING $0 with return code $err >&2
fi
exit 0<|MERGE_RESOLUTION|>--- conflicted
+++ resolved
@@ -379,7 +379,6 @@
   done
 fi
 
-<<<<<<< HEAD
 #### Copy over WW3 inputs
 # At this time only test gfs but this change need to be tested on gdas, enkf, and gfs
 if [ $cplwav = ".true." ]; then
@@ -408,14 +407,12 @@
 
 fi
 
-=======
 # inline post fix files
 if [ $WRITE_DOPOST = ".true." ]; then
     $NLN $PARM_POST/post_tag_gfs${LEVS}             $DATA/itag               
     $NLN $PARM_POST/postxconfig-NT-GFS-TWO.txt      $DATA/postxconfig-NT.txt 
     $NLN $PARM_POST/params_grib2_tbl_new            $DATA/params_grib2_tbl_new
 fi
->>>>>>> 37a3bd27
 #------------------------------------------------------------------
 
 # changeable parameters
@@ -720,12 +717,9 @@
 filename_base:           'atm' 'sfc'
 output_grid:             $OUTPUT_GRID
 output_file:             $OUTPUT_FILE
-<<<<<<< HEAD
 output_1st_tstep_rst:    ${output_1st_tstep_rst:-".false."}
-=======
 ideflate:                ${ideflate:-1}
 nbits:                   ${nbits:-14}
->>>>>>> 37a3bd27
 write_nemsioflip:        $WRITE_NEMSIOFLIP
 write_fsyncflag:         $WRITE_FSYNCFLAG
 imo:                     $LONB_IMO
@@ -961,9 +955,7 @@
   prautco      = ${prautco:-"0.00015,0.00015"}
   lgfdlmprad   = ${lgfdlmprad:-".false."}
   effr_in      = ${effr_in:-".false."}
-<<<<<<< HEAD
   cplwav       = ${cplwav:-".false."}
-=======
   ldiag_ugwp   = ${ldiag_ugwp:-".false."}
   do_ugwp      = ${do_ugwp:-".true."}
   do_tofd      = ${do_tofd:-".true."}
@@ -982,7 +974,6 @@
 fi
 
 cat >> input.nml <<EOF
->>>>>>> 37a3bd27
   $gfs_physics_nml
 /
 EOF
